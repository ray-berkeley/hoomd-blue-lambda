# Maintainer: joaander

set(_md_sources module-md.cc
                   ActiveForceCompute.cc
                   BondTablePotential.cc
                   CommunicatorGrid.cc
                   ConstExternalFieldDipoleForceCompute.cc
                   ConstraintEllipsoid.cc
                   ConstraintSphere.cc
                   CosineSqAngleForceCompute.cc
                   OneDConstraint.cc
                   Enforce2DUpdater.cc
                   FIREEnergyMinimizer.cc
                   ForceComposite.cc
                   ForceDistanceConstraint.cc
                   HarmonicAngleForceCompute.cc
                   HarmonicDihedralForceCompute.cc
                   HarmonicImproperForceCompute.cc
                   IntegrationMethodTwoStep.cc
                   IntegratorTwoStep.cc
                   MolecularForceCompute.cc
                   NeighborListBinned.cc
                   NeighborList.cc
                   NeighborListStencil.cc
                   NeighborListTree.cc
                   OPLSDihedralForceCompute.cc
                   PPPMForceCompute.cc
                   TableAngleForceCompute.cc
                   TableDihedralForceCompute.cc
                   TablePotential.cc
                   TempRescaleUpdater.cc
                   TwoStepBD.cc
                   TwoStepBerendsen.cc
                   TwoStepLangevinBase.cc
                   TwoStepLangevin.cc
                   TwoStepNPTMTK.cc
                   TwoStepNVE.cc
                   TwoStepNVTMTK.cc
                   ZeroMomentumUpdater.cc
                   MuellerPlatheFlow.cc
                   )

set(_md_headers ActiveForceComputeGPU.h
                ActiveForceCompute.h
                AllAnisoPairPotentials.h
                AllBondPotentials.h
                AllExternalPotentials.h
                AllPairPotentials.h
                AllSpecialPairPotentials.h
                AllTripletPotentials.h
                AnisoPotentialPairGPU.cuh
                AnisoPotentialPairGPU.h
                AnisoPotentialPair.h
                BondTablePotentialGPU.h
                BondTablePotential.h
                CommunicatorGridGPU.h
                CommunicatorGrid.h
                ConstExternalFieldDipoleForceCompute.h
                ConstraintEllipsoidGPU.h
                ConstraintEllipsoid.h
                ConstraintSphereGPU.h
                ConstraintSphere.h
                CosineSqAngleForceComputeGPU.h
                CosineSqAngleForceCompute.h
                Enforce2DUpdaterGPU.h
                Enforce2DUpdater.h
                EvaluatorBondFENE.h
                EvaluatorBondHarmonic.h
                EvaluatorSpecialPairLJ.h
                EvaluatorSpecialPairCoulomb.h
                EvaluatorConstraintEllipsoid.h
                EvaluatorConstraint.h
                EvaluatorConstraintSphere.h
                EvaluatorExternalElectricField.h
                EvaluatorExternalPeriodic.h
                EvaluatorPairBuckingham.h
                EvaluatorPairDipole.h
                EvaluatorPairDPDLJThermo.h
                EvaluatorPairDPDThermo.h
                EvaluatorPairEwald.h
                EvaluatorPairForceShiftedLJ.h
                EvaluatorPairGauss.h
                EvaluatorPairGB.h
                EvaluatorPairLJ.h
                EvaluatorPairLJ1208.h
                EvaluatorPairMie.h
                EvaluatorPairMoliere.h
                EvaluatorPairMorse.h
                EvaluatorPairFourier.h
                EvaluatorPairReactionField.h
                EvaluatorPairSLJ.h
                EvaluatorPairYukawa.h
                EvaluatorPairZBL.h
                EvaluatorTersoff.h
                EvaluatorWalls.h
                FIREEnergyMinimizerGPU.h
                FIREEnergyMinimizer.h
                ForceCompositeGPU.h
                ForceComposite.h
                ForceDistanceConstraintGPU.h
                ForceDistanceConstraint.h
                HarmonicAngleForceComputeGPU.h
                HarmonicAngleForceCompute.h
                HarmonicDihedralForceComputeGPU.h
                HarmonicDihedralForceCompute.h
                HarmonicImproperForceComputeGPU.h
                HarmonicImproperForceCompute.h
                IntegrationMethodTwoStep.h
                IntegratorTwoStep.h
                MolecularForceCompute.cuh
                MolecularForceCompute.h
                NeighborListBinned.h
                NeighborListGPUBinned.h
                NeighborListGPU.h
                NeighborListGPUStencil.h
                NeighborListGPUTree.h
                NeighborList.h
                NeighborListStencil.h
                NeighborListTree.h
                OPLSDihedralForceComputeGPU.h
                OPLSDihedralForceCompute.h
                PotentialBondGPU.h
                PotentialBondGPU.cuh
                PotentialBond.h
                PotentialExternalGPU.h
                PotentialExternalGPU.cuh
                PotentialExternal.h
                PotentialPairDPDThermoGPU.h
                PotentialPairDPDThermoGPU.cuh
                PotentialPairDPDThermo.h
                PotentialPairGPU.h
                PotentialPairGPU.cuh
                PotentialPair.h
                PotentialSpecialPairGPU.h
                PotentialSpecialPair.h
                PotentialTersoffGPU.h
                PotentialTersoff.h
                PPPMForceComputeGPU.h
                PPPMForceCompute.h
                QuaternionMath.h
                TableAngleForceComputeGPU.h
                TableAngleForceCompute.h
                TableDihedralForceComputeGPU.h
                TableDihedralForceCompute.h
                TablePotentialGPU.h
                TablePotential.h
                TempRescaleUpdater.h
                TwoStepBDGPU.h
                TwoStepBD.h
                TwoStepBerendsenGPU.h
                TwoStepBerendsen.h
                TwoStepLangevinBase.h
                TwoStepLangevinGPU.h
                TwoStepLangevin.h
                TwoStepNPTMTKGPU.h
                TwoStepNPTMTK.h
                TwoStepNVEGPU.h
                TwoStepNVE.h
                TwoStepNVTMTKGPU.h
                TwoStepNVTMTK.h
                WallData.h
                ZeroMomentumUpdater.h
                )

if (ENABLE_HIP)
list(APPEND _md_sources ActiveForceComputeGPU.cc
                           BondTablePotentialGPU.cc
                           CommunicatorGridGPU.cc
                           ConstraintEllipsoidGPU.cc
                           ConstraintSphereGPU.cc
                           OneDConstraintGPU.cc
                           Enforce2DUpdaterGPU.cc
                           FIREEnergyMinimizerGPU.cc
                           ForceCompositeGPU.cc
                           ForceDistanceConstraintGPU.cc
                           HarmonicAngleForceComputeGPU.cc
                           HarmonicDihedralForceComputeGPU.cc
                           HarmonicImproperForceComputeGPU.cc
                           MolecularForceCompute.cu
                           NeighborListGPU.cc
                           NeighborListGPUBinned.cc
                           NeighborListGPUStencil.cc
                           NeighborListGPUTree.cc
                           OPLSDihedralForceComputeGPU.cc
                           PPPMForceComputeGPU.cc
                           TableAngleForceComputeGPU.cc
                           TableDihedralForceComputeGPU.cc
                           TablePotentialGPU.cc
                           TwoStepBDGPU.cc
                           TwoStepBerendsenGPU.cc
                           TwoStepLangevinGPU.cc
                           TwoStepNPTMTKGPU.cc
                           TwoStepNVEGPU.cc
                           TwoStepNVTMTKGPU.cc
                           MuellerPlatheFlowGPU.cc
                           CosineSqAngleForceComputeGPU.cc
                           )
endif()

set(_md_cu_sources ActiveForceComputeGPU.cu
                      AllDriverAnisoPotentialPairGPU.cu
                      AllDriverPotentialBondGPU.cu
                      AllDriverPotentialSpecialPairGPU.cu
                      BuckinghamDriverPotentialPairGPU.cu
                      DLVODriverPotentialPairGPU.cu
                      DPDLJThermoDriverPotentialPairGPU.cu
                      DPDThermoDriverPotentialPairGPU.cu
                      EwaldDriverPotentialPairGPU.cu
                      ForceShiftedLJDriverPotentialPairGPU.cu
                      GaussDriverPotentialPairGPU.cu
                      LJDriverPotentialPairGPU.cu
                      MieDriverPotentialPairGPU.cu
                      MoliereDriverPotentialPairGPU.cu
                      MorseDriverPotentialPairGPU.cu
                      FourierDriverPotentialPairGPU.cu
                      PairLJ1208DriverPotentialPairGPU.cu
                      ReactionFieldDriverPotentialPairGPU.cu
                      SLJDriverPotentialPairGPU.cu
                      YukawaDriverPotentialPairGPU.cu
                      ZBLDriverPotentialPairGPU.cu
                      BondTablePotentialGPU.cu
                      CommunicatorGridGPU.cu
                      ConstraintEllipsoidGPU.cu
                      ConstraintSphereGPU.cu
                      OneDConstraintGPU.cu
                      DriverTersoffGPU.cu
                      Enforce2DUpdaterGPU.cu
                      FIREEnergyMinimizerGPU.cu
                      ForceCompositeGPU.cu
                      ForceDistanceConstraintGPU.cu
                      HarmonicAngleForceGPU.cu
                      HarmonicDihedralForceGPU.cu
                      HarmonicImproperForceGPU.cu
                      MolecularForceCompute.cu
                      NeighborListGPUBinned.cu
                      NeighborListGPU.cu
                      NeighborListGPUStencil.cu
                      NeighborListGPUTree.cu
                      OPLSDihedralForceGPU.cu
                      PotentialExternalGPU.cu
                      PPPMForceComputeGPU.cu
                      TableAngleForceGPU.cu
                      TableDihedralForceGPU.cu
                      TablePotentialGPU.cu
                      TwoStepBDGPU.cu
                      TwoStepBerendsenGPU.cu
                      TwoStepLangevinGPU.cu
                      TwoStepNPTMTKGPU.cu
                      TwoStepNVEGPU.cu
                      TwoStepNVTMTKGPU.cu
                      MuellerPlatheFlowGPU.cu
                      CosineSqAngleForceGPU.cu
                      )

if (ENABLE_HIP)
set(_cuda_sources ${_md_cu_sources} ${DFFT_CU_SOURCES})
endif (ENABLE_HIP)

pybind11_add_module(_md SHARED ${_md_sources} ${_cuda_sources} ${DFFT_SOURCES} ${_md_headers} NO_EXTRAS)
# alias into the HOOMD namespace so that plugins and symlinked components both work
add_library(HOOMD::_md ALIAS _md)

if(APPLE)
set_target_properties(_md PROPERTIES INSTALL_RPATH "@loader_path/..;@loader_path")
else()
set_target_properties(_md PROPERTIES INSTALL_RPATH "$ORIGIN/..;$ORIGIN")
endif()

# link the library to its dependencies
if (CUSOLVER_AVAILABLE)
    # CUDA 8.0 requires that we link in gomp
    target_link_libraries(_md PUBLIC _hoomd CUDA::cusolver CUDA::cusparse gomp)
endif()
<<<<<<< HEAD
if (ENABLE_CUDA)
    target_link_libraries(_md PRIVATE neighbor::neighbor)
=======
target_link_libraries(_md PUBLIC _hoomd)

if (ENABLE_HIP)
    target_link_libraries(_md PUBLIC _neighbor)
>>>>>>> 286437fe
endif()

fix_cudart_rpath(_md)

# install the library
install(TARGETS _md EXPORT HOOMDTargets
        LIBRARY DESTINATION ${PYTHON_SITE_INSTALL_DIR}/md
        )

################ Python only modules
# copy python modules to the build directory to make it a working python package
MACRO(copy_file file)
    add_custom_command (
        OUTPUT ${file}
        DEPENDS ${file}
        POST_BUILD
        COMMAND    ${CMAKE_COMMAND}
        ARGS       -E copy ${CMAKE_CURRENT_SOURCE_DIR}/${file} ${CMAKE_CURRENT_BINARY_DIR}/${file}
        COMMENT    "Copy hoomd/md/${file}"
    )
ENDMACRO(copy_file)

set(files __init__.py
          angle.py
          bond.py
          charge.py
          constrain.py
          dihedral.py
          external.py
          force.py
          improper.py
          integrate.py
          nlist.py
          pair.py
          update.py
          wall.py
          special_pair.py
    )

install(FILES ${files}
        DESTINATION ${PYTHON_SITE_INSTALL_DIR}/md
       )

foreach(file ${files})
    copy_file(${file})
endforeach()

add_custom_target(copy_md ALL DEPENDS ${files})

# install headers in installation target
install(FILES ${_md_headers}
        DESTINATION ${PYTHON_SITE_INSTALL_DIR}/include/hoomd/md
       )

if (BUILD_TESTING)
    add_subdirectory(test-py)
    add_subdirectory(test)
endif()

if (BUILD_VALIDATION)
    add_subdirectory(validation)
endif()<|MERGE_RESOLUTION|>--- conflicted
+++ resolved
@@ -270,16 +270,11 @@
 if (CUSOLVER_AVAILABLE)
     # CUDA 8.0 requires that we link in gomp
     target_link_libraries(_md PUBLIC _hoomd CUDA::cusolver CUDA::cusparse gomp)
-endif()
-<<<<<<< HEAD
-if (ENABLE_CUDA)
+else()
+    target_link_libraries(_md PUBLIC _hoomd)
+endif()
+if (ENABLE_HIP)
     target_link_libraries(_md PRIVATE neighbor::neighbor)
-=======
-target_link_libraries(_md PUBLIC _hoomd)
-
-if (ENABLE_HIP)
-    target_link_libraries(_md PUBLIC _neighbor)
->>>>>>> 286437fe
 endif()
 
 fix_cudart_rpath(_md)
