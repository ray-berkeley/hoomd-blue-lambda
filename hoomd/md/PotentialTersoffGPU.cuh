--- conflicted
+++ resolved
@@ -88,31 +88,8 @@
 //! Texture for reading neighbor list
 texture<unsigned int, 1, cudaReadModeElementType> nlist_tex;
 
-<<<<<<< HEAD
-#if (__CUDA_ARCH__ >= 300)
-// need this wrapper here for CUDA toolkit versions (<6.5) which do not provide a
-// double specialization
-__device__ inline
-double __my_shfl(double var, unsigned int srcLane, int width=32)
-    {
-    int2 a = *reinterpret_cast<int2*>(&var);
-    a.x = __shfl(a.x, srcLane, width);
-    a.y = __shfl(a.y, srcLane, width);
-    return *reinterpret_cast<double*>(&a);
-    }
-
-__device__ inline
-float __my_shfl(float var, unsigned int srcLane, int width=32)
-    {
-    return __shfl(var, srcLane, width);
-    }
-#endif
-
-#ifndef SINGLE_PRECISION
-=======
 #if !defined(SINGLE_PRECISION)
 #if (__CUDA_ARCH__ < 600)
->>>>>>> 514ca363
 //! atomicAdd function for double-precision floating point numbers
 /*! This function is only used when hoomd is compiled for double precision on the GPU.
 
@@ -568,7 +545,6 @@
 
                     if (cur_k != cur_j && temp_evaluated)
                         {
-<<<<<<< HEAD
                         Scalar4 forcek = make_scalar4(Scalar(0.0), Scalar(0.0), Scalar(0.0), Scalar(0.0));
 
                         // compute rik
@@ -637,91 +613,58 @@
                             forcek.y += force_divr_ij.z * dxij.y + force_divr_ik.z * dxik.y;
                             forcek.z += force_divr_ij.z * dxij.z + force_divr_ik.z * dxik.z;
 
-                            atomicAdd(&d_force[cur_k].x, forcek.x);
-                            atomicAdd(&d_force[cur_k].y, forcek.y);
-                            atomicAdd(&d_force[cur_k].z, forcek.z);
+                            myAtomicAdd(&d_force[cur_k].x, forcek.x);
+                            myAtomicAdd(&d_force[cur_k].y, forcek.y);
+                            myAtomicAdd(&d_force[cur_k].z, forcek.z);
 
                             if (compute_virial)
                                 {
                                 Scalar force_div2r_ij = Scalar(0.5)*force_divr_ij.z;
                                 Scalar force_div2r_ik = Scalar(0.5)*force_divr_ik.z;
-                                atomicAdd(&d_virial[0*virial_pitch+cur_k],force_div2r_ij*dxij.x*dxij.x + force_div2r_ik*dxik.x*dxik.x);
-                                atomicAdd(&d_virial[1*virial_pitch+cur_k],force_div2r_ij*dxij.x*dxij.y + force_div2r_ik*dxik.x*dxik.y);
-                                atomicAdd(&d_virial[2*virial_pitch+cur_k],force_div2r_ij*dxij.x*dxij.z + force_div2r_ik*dxik.x*dxik.z);
-                                atomicAdd(&d_virial[3*virial_pitch+cur_k],force_div2r_ij*dxij.y*dxij.y + force_div2r_ik*dxik.y*dxik.y);
-                                atomicAdd(&d_virial[4*virial_pitch+cur_k],force_div2r_ij*dxij.y*dxij.z + force_div2r_ik*dxik.y*dxik.z);
-                                atomicAdd(&d_virial[5*virial_pitch+cur_k],force_div2r_ij*dxij.z*dxij.z + force_div2r_ik*dxik.z*dxik.z);
+                                myAtomicAdd(&d_virial[0*virial_pitch+cur_k],force_div2r_ij*dxij.x*dxij.x + force_div2r_ik*dxik.x*dxik.x);
+                                myAtomicAdd(&d_virial[1*virial_pitch+cur_k],force_div2r_ij*dxij.x*dxij.y + force_div2r_ik*dxik.x*dxik.y);
+                                myAtomicAdd(&d_virial[2*virial_pitch+cur_k],force_div2r_ij*dxij.x*dxij.z + force_div2r_ik*dxik.x*dxik.z);
+                                myAtomicAdd(&d_virial[3*virial_pitch+cur_k],force_div2r_ij*dxij.y*dxij.y + force_div2r_ik*dxik.y*dxik.y);
+                                myAtomicAdd(&d_virial[4*virial_pitch+cur_k],force_div2r_ij*dxij.y*dxij.z + force_div2r_ik*dxik.y*dxik.z);
+                                myAtomicAdd(&d_virial[5*virial_pitch+cur_k],force_div2r_ij*dxij.z*dxij.z + force_div2r_ik*dxik.z*dxik.z);
                                 }
                             }
-=======
-                        // add the forces to their respective particles
-                        v_coeffs.y = Scalar(1.0 / 6.0) * rik_sq;
-                        forcei.x += force_divr_ij.x * dxij.x + force_divr_ik.x * dxik.x;
-                        forcei.y += force_divr_ij.x * dxij.y + force_divr_ik.x * dxik.y;
-                        forcei.z += force_divr_ij.x * dxij.z + force_divr_ik.x * dxik.z;
-
-                        forcej.x += force_divr_ij.y * dxij.x + force_divr_ik.y * dxik.x;
-                        forcej.y += force_divr_ij.y * dxij.y + force_divr_ik.y * dxik.y;
-                        forcej.z += force_divr_ij.y * dxij.z + force_divr_ik.y * dxik.z;
-
-                        forcek.x += force_divr_ij.z * dxij.x + force_divr_ik.z * dxik.x;
-                        forcek.y += force_divr_ij.z * dxij.y + force_divr_ik.z * dxik.y;
-                        forcek.z += force_divr_ij.z * dxij.z + force_divr_ik.z * dxik.z;
-
-                        myAtomicAdd(&d_force[cur_k].x, forcek.x);
-                        myAtomicAdd(&d_force[cur_k].y, forcek.y);
-                        myAtomicAdd(&d_force[cur_k].z, forcek.z);
->>>>>>> 514ca363
                         }
                     }
                 }
 
             // write out the result for particle j
-<<<<<<< HEAD
-            atomicAdd(&d_force[cur_j].x, forcej.x);
-            atomicAdd(&d_force[cur_j].y, forcej.y);
-            atomicAdd(&d_force[cur_j].z, forcej.z);
-            atomicAdd(&d_force[cur_j].w, forcej.w);
-
-            if (compute_virial)
-                {
-                atomicAdd(&d_virial[0*virial_pitch+cur_j], virialj_xx);
-                atomicAdd(&d_virial[1*virial_pitch+cur_j], virialj_xy);
-                atomicAdd(&d_virial[2*virial_pitch+cur_j], virialj_xz);
-                atomicAdd(&d_virial[3*virial_pitch+cur_j], virialj_yy);
-                atomicAdd(&d_virial[4*virial_pitch+cur_j], virialj_yz);
-                atomicAdd(&d_virial[5*virial_pitch+cur_j], virialj_zz);
-                }
-=======
             myAtomicAdd(&d_force[cur_j].x, forcej.x);
             myAtomicAdd(&d_force[cur_j].y, forcej.y);
             myAtomicAdd(&d_force[cur_j].z, forcej.z);
             myAtomicAdd(&d_force[cur_j].w, forcej.w);
->>>>>>> 514ca363
+
+            if (compute_virial)
+                {
+                myAtomicAdd(&d_virial[0*virial_pitch+cur_j], virialj_xx);
+                myAtomicAdd(&d_virial[1*virial_pitch+cur_j], virialj_xy);
+                myAtomicAdd(&d_virial[2*virial_pitch+cur_j], virialj_xz);
+                myAtomicAdd(&d_virial[3*virial_pitch+cur_j], virialj_yy);
+                myAtomicAdd(&d_virial[4*virial_pitch+cur_j], virialj_yz);
+                myAtomicAdd(&d_virial[5*virial_pitch+cur_j], virialj_zz);
+                }
             }
         }
     // now that the force calculation is complete, write out the result (MEM TRANSFER: 20 bytes)
-<<<<<<< HEAD
-    atomicAdd(&d_force[idx].x, forcei.x);
-    atomicAdd(&d_force[idx].y, forcei.y);
-    atomicAdd(&d_force[idx].z, forcei.z);
-    atomicAdd(&d_force[idx].w, forcei.w);
-
-    if (compute_virial)
-        {
-        atomicAdd(&d_virial[0*virial_pitch+idx], viriali_xx);
-        atomicAdd(&d_virial[1*virial_pitch+idx], viriali_xy);
-        atomicAdd(&d_virial[2*virial_pitch+idx], viriali_xz);
-        atomicAdd(&d_virial[3*virial_pitch+idx], viriali_yy);
-        atomicAdd(&d_virial[4*virial_pitch+idx], viriali_yz);
-        atomicAdd(&d_virial[5*virial_pitch+idx], viriali_zz);
-        }
-=======
     myAtomicAdd(&d_force[idx].x, forcei.x);
     myAtomicAdd(&d_force[idx].y, forcei.y);
     myAtomicAdd(&d_force[idx].z, forcei.z);
     myAtomicAdd(&d_force[idx].w, forcei.w);
->>>>>>> 514ca363
+
+    if (compute_virial)
+        {
+        myAtomicAdd(&d_virial[0*virial_pitch+idx], viriali_xx);
+        myAtomicAdd(&d_virial[1*virial_pitch+idx], viriali_xy);
+        myAtomicAdd(&d_virial[2*virial_pitch+idx], viriali_xz);
+        myAtomicAdd(&d_virial[3*virial_pitch+idx], viriali_yy);
+        myAtomicAdd(&d_virial[4*virial_pitch+idx], viriali_yz);
+        myAtomicAdd(&d_virial[5*virial_pitch+idx], viriali_zz);
+        }
     }
 
 //! Kernel for zeroing forces and virial before computation with atomic additions.
