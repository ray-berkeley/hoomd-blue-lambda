--- conflicted
+++ resolved
@@ -104,15 +104,9 @@
         GPUArray<unsigned int> m_type_last;         //!< Last index of each particle type in sorted list
 
         GPUFlags<unsigned int> m_lbvh_errors;       //!< Error flags during particle marking (e.g., off rank)
-<<<<<<< HEAD
         std::vector< std::unique_ptr<LBVHWrapper> > m_lbvhs;                 //!< Array of LBVHs per-type
         std::vector< std::unique_ptr<LBVHTraverserWrapper> > m_traversers;   //!< Array of LBVH traverers per-type
-        std::vector<cudaStream_t> m_streams;                                    //!< Array of CUDA streams per-type
-=======
-        std::vector< std::unique_ptr<neighbor::LBVH> > m_lbvhs;                 //!< Array of LBVHs per-type
-        std::vector< std::unique_ptr<neighbor::LBVHTraverser> > m_traversers;   //!< Array of LBVH traverers per-type
         std::vector<hipStream_t> m_streams;                                    //!< Array of CUDA streams per-type
->>>>>>> 286437fe
 
         GlobalVector<Scalar3> m_image_list; //!< List of translation vectors for traversal
         unsigned int m_n_images;            //!< Number of translation vectors for traversal
