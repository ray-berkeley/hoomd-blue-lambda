--- conflicted
+++ resolved
@@ -142,15 +142,10 @@
         def log_callback(timestep):
             v = math.pi/6.0*log.query('hpmc_free_volume')/log.query('volume')*log.query('hpmc_fugacity')
             eta_p_measure.append(v)
-<<<<<<< HEAD
-            #if comm.get_rank() == 0:
-            #    print('eta_p =', v);
-=======
             self.assertEqual(log.query('hpmc_overlap_count'),0)
 
-            if comm.get_rank() == 0:
-                print('eta_p =', v);
->>>>>>> a8b3502e
+            # if comm.get_rank() == 0:
+            #    print('eta_p =', v);
 
         if use_clusters:
             hpmc.update.clusters(self.mc,period=1,seed=seed+1)
