# Maintainer: joaander

option(ENABLE_HPMC_SPHINX_GPU "Enable sphinx on the GPU" OFF)
if (ENABLE_HPMC_SPHINX_GPU)
    add_definitions(-DENABLE_SPHINX_GPU)
endif()

set(_hpmc_sources   module.cc
                    module_external_field.cc
<<<<<<< HEAD
                    module_free_volume.cc
                    module_hpmc.cc
                    module_hpmc_fl.cc
                    module_hpmc_gpu.cc
                    module_muvt.cc
                    module_sdf.cc
                    module_clusters.cc
                    UpdaterBoxNPT.cc
=======
                    module_sphere.cc
                    module_convex_polygon.cc
                    module_simple_polygon.cc
                    module_spheropolygon.cc
                    module_polyhedron.cc
                    module_ellipsoid.cc
                    module_faceted_sphere.cc
                    module_sphinx.cc
                    module_union_sphere.cc
                    module_convex_polyhedron.cc
                    module_convex_spheropolyhedron.cc
                    UpdaterBoxMC.cc
>>>>>>> be3de732
                    IntegratorHPMC.cc
                    )

set(_hpmc_headers
    AnalyzerSDF.h
    ComputeFreeVolumeGPU.h
    ComputeFreeVolume.h
    ExternalFieldComposite.h
    ExternalField.h
    ExternalFieldLattice.h
    ExternalFieldWall.h
    GPUTree.h
    HPMCCounters.h
    HPMCPrecisionSetup.h
    IntegratorHPMC.h
    IntegratorHPMCMonoGPU.h
    IntegratorHPMCMono.h
    IntegratorHPMCMonoImplicitGPU.h
    IntegratorHPMCMonoImplicit.h
    MinkowskiMath.h
    modules.h
    Moves.h
    OBB.h
    OBBTree.h
    ShapeConvexPolygon.h
    ShapeConvexPolyhedron.h
    ShapeEllipsoid.h
    ShapeFacetedSphere.h
    ShapePolyhedron.h
    ShapeProxy.h
    ShapeSimplePolygon.h
    ShapeSphere.h
    ShapeSpheropolygon.h
    ShapeSpheropolyhedron.h
    ShapeSphinx.h
    ShapeUnion.h
    SphinxOverlap.h
    UpdaterExternalFieldWall.h
    UpdaterMuVT.h
    UpdaterMuVTImplicit.h
    UpdaterRemoveDrift.h
    XenoCollide2D.h
    XenoCollide3D.h
    triangle_triangle.h
    )

# if (ENABLE_CUDA)
# list(APPEND _hpmc_sources
#                            )
# endif()

set(_hpmc_cu_sources IntegratorHPMCMonoGPU.cu
                     IntegratorHPMCMonoImplicitGPU.cu
                     all_kernels_sphere.cu
                     all_kernels_convex_polygon.cu
                     all_kernels_simple_polygon.cu
                     all_kernels_spheropolygon.cu
                     all_kernels_polyhedron.cu
                     all_kernels_ellipsoid.cu
                     all_kernels_faceted_sphere.cu
                     all_kernels_sphinx.cu
                     all_kernels_union_sphere.cu
                     all_kernels_convex_polyhedron.cu
                     all_kernels_convex_spheropolyhedron.cu
                     )

# quiet some warnings locally on files we can't modify
if(CMAKE_COMPILER_IS_GNUCXX OR "${CMAKE_CXX_COMPILER_ID}" MATCHES "Clang")
    set_source_files_properties(IntegratorHPMCMonoImplicitGPU.cu PROPERTIES COMPILE_FLAGS "-Wno-deprecated-declarations")
endif()

# Need to define NO_IMPORT_ARRAY in every file but module.cc
set_source_files_properties(${_hpmc_sources} ${_hpmc_cu_sources} PROPERTIES COMPILE_DEFINITIONS NO_IMPORT_ARRAY)

if (ENABLE_CUDA)
CUDA_COMPILE(_CUDA_GENERATED_FILES ${_hpmc_cu_sources} OPTIONS ${CUDA_ADDITIONAL_OPTIONS} SHARED)
endif (ENABLE_CUDA)

add_library (_hpmc SHARED ${_hpmc_sources} ${_CUDA_GENERATED_FILES})

# link the library to its dependencies
target_link_libraries(_hpmc _hoomd ${HOOMD_COMMON_LIBS})

# if we are compiling with MPI support built in, set appropriate
# compiler/linker flags
if (ENABLE_MPI)
   if(MPI_COMPILE_FLAGS)
       set_target_properties(_hpmc PROPERTIES COMPILE_FLAGS "${MPI_CXX_COMPILE_FLAGS}")
   endif(MPI_COMPILE_FLAGS)
   if(MPI_LINK_FLAGS)
       set_target_properties(_hpmc PROPERTIES LINK_FLAGS "${MPI_CXX_LINK_FLAGS}")
   endif(MPI_LINK_FLAGS)
endif(ENABLE_MPI)

##################################
# change the name of the library to be a valid python module
# tweak the properties of the output to make a functional python module
set_target_properties(_hpmc PROPERTIES PREFIX "" OUTPUT_NAME "_hpmc")

# .dylib is not recognized as a python module by python on Mac OS X
if(APPLE)
    set_target_properties(_hpmc PROPERTIES SUFFIX ".so")
endif(APPLE)
fix_cudart_rpath(_hpmc)

# install the library
install(TARGETS _hpmc
        LIBRARY DESTINATION ${PYTHON_MODULE_BASE_DIR}/hpmc
        )

################ Python only modules
# copy python modules to the build directory to make it a working python package
MACRO(copy_file file)
    add_custom_command (
        OUTPUT ${file}
        DEPENDS ${file}
        POST_BUILD
        COMMAND    ${CMAKE_COMMAND}
        ARGS       -E copy ${CMAKE_CURRENT_SOURCE_DIR}/${file} ${CMAKE_CURRENT_BINARY_DIR}/${file}
        COMMENT    "Copy hoomd/hpmc/${file}"
    )
ENDMACRO(copy_file)

set(files   analyze.py
            compute.py
            data.py
            __init__.py
            integrate.py
            update.py
            util.py
            field.py
    )

install(FILES ${files}
        DESTINATION ${PYTHON_MODULE_BASE_DIR}/hpmc
       )

foreach(file ${files})
    copy_file(${file})
endforeach()

add_custom_target(copy_hpmc ALL DEPENDS ${files})

# copy python modules to the build directory to make it a working python package
MACRO(copy_header file)
    add_custom_command (
        OUTPUT ${file}
        POST_BUILD
        COMMAND    ${CMAKE_COMMAND}
        ARGS       -E copy ${CMAKE_CURRENT_SOURCE_DIR}/${file} ${CMAKE_CURRENT_BINARY_DIR}/../include/hoomd/hpmc/${file}
        COMMENT    "Copy hoomd/include/hoomd/hpmc/${file}"
    )
ENDMACRO(copy_header)

# install headers in installation target
install(FILES ${_hpmc_headers}
        DESTINATION ${PYTHON_MODULE_BASE_DIR}/include/hoomd/hpmc
       )

if (COPY_HEADERS)
# copy headers into build directory
foreach(file ${_hpmc_headers})
    copy_header(${file})
endforeach()

add_custom_target(copy_hpmc_headers ALL DEPENDS ${_hpmc_headers})
endif()

if (BUILD_TESTING)
    add_subdirectory(test-py)
    add_subdirectory(test)
endif()<|MERGE_RESOLUTION|>--- conflicted
+++ resolved
@@ -7,16 +7,7 @@
 
 set(_hpmc_sources   module.cc
                     module_external_field.cc
-<<<<<<< HEAD
-                    module_free_volume.cc
-                    module_hpmc.cc
-                    module_hpmc_fl.cc
-                    module_hpmc_gpu.cc
-                    module_muvt.cc
-                    module_sdf.cc
                     module_clusters.cc
-                    UpdaterBoxNPT.cc
-=======
                     module_sphere.cc
                     module_convex_polygon.cc
                     module_simple_polygon.cc
@@ -29,7 +20,6 @@
                     module_convex_polyhedron.cc
                     module_convex_spheropolyhedron.cc
                     UpdaterBoxMC.cc
->>>>>>> be3de732
                     IntegratorHPMC.cc
                     )
 
