--- conflicted
+++ resolved
@@ -1,56 +1,316 @@
 // Copyright (c) 2009-2019 The Regents of the University of Michigan
- // This file is part of the HOOMD-blue project, released under the BSD 3-Clause License.
-
-<<<<<<< HEAD
- // Maintainer: jglaser
-=======
+// This file is part of the HOOMD-blue project, released under the BSD 3-Clause License.
+
+#pragma once
+#include "hoomd/HOOMDMath.h"
+#include "hoomd/BoxDim.h"
+#include "HPMCPrecisionSetup.h"
+#include "hoomd/VectorMath.h"
+#include "ShapeSphere.h"
+#include "ShapeConvexPolyhedron.h"
+#include "ShapeSpheropolyhedron.h"
+#include "GPUTree.h"
+#include <hoomd/extern/triangle_triangle.h>
+
+#include <cfloat>
+
+#ifdef __HIPCC__
+#define DEVICE __device__
+#define HOSTDEVICE __host__ __device__
+#else
+#define DEVICE
+#define HOSTDEVICE
+#include <iostream>
+#endif
+
+/* This overlap check has been optimized to the best of my ability. However, further optimizations
+  may still be possible, in particular regarding the tree traversal and the type of bounding volume
+  hierarchy. Generally, I have found OBB's to perform superior to AABB's and spheres, because they
+  are tightly fitting. The tandem overlap check is also faster than checking all leaves against the
+  tree on the CPU. On the GPU, leave against tree traversal may be faster due to the possibility of
+  parallelizing over the leave nodes, but that also leads to longer autotuning times. Even though
+  tree traversal is non-recursive, occasionally I see stack errors (= overflows) on Pascal GPUs when
+  the shape is highly complicated. Then the stack frame could be increased using
+  cudaDeviceSetLimit(). Since GPU performance is mostly deplorable for concave polyhedra, I have not
+  put much effort into optimizing for that code path. The parallel overlap check code path has been
+  left in here for future experimentation, and can be enabled by uncommenting the below line.
+*/
 // uncomment for parallel overlap checks
 //#define LEAVES_AGAINST_TREE_TRAVERSAL
 
 namespace hpmc
 {
-
 namespace detail
 {
 
-//! Data structure for general polytopes
-/*! \ingroup hpmc_data_structs */
-
-struct poly3d_data : param_base
+/** Polyhedron shape
+
+    Define the parameters of a general polyhedron for HPMC shape overlap checks. Polyhedra are
+    defined N vertices and a triangle mesh indexed on those vertices. The shape data precomputes an
+    OBB tree of the triangles for use in an efficient overlap check.
+
+     The polyhedrons's diameter is precomputed from the vertex farthest from the origin. Arrays are
+    stored in ManagedArray to support arbitrary numbers of verticles.
+*/
+struct TriangleMesh : param_base
     {
-    poly3d_data() : n_faces(0), ignore(0) {};
+    TriangleMesh()
+        : convex_hull_verts(), verts(), face_offs(),
+          face_verts(), face_overlap(), n_faces(0), ignore(0)
+        {
+        };
 
     #ifndef __HIPCC__
-    //! Constructor
-    poly3d_data(unsigned int nverts, unsigned int _n_faces, unsigned int _n_face_verts, unsigned int n_hull_verts, bool _managed)
-        : n_verts(nverts), n_faces(_n_faces), hull_only(0)
-        {
-        convex_hull_verts = poly3d_verts(n_hull_verts, _managed);
-        verts = ManagedArray<vec3<OverlapReal> >(nverts, _managed);
-        face_offs = ManagedArray<unsigned int>(n_faces+1,_managed);
-        face_verts = ManagedArray<unsigned int>(_n_face_verts, _managed);
-        face_overlap = ManagedArray<unsigned int>(_n_faces, _managed);
-        std::fill(face_overlap.get(), face_overlap.get()+_n_faces, 1);
-        }
+    /** Initialize with a given number of vertices and vaces
+    */
+    TriangleMesh(unsigned int n_verts_,
+                 unsigned int n_faces_,
+                 unsigned int n_face_verts_,
+                 unsigned int n_hull_verts_,
+                 bool managed)
+        : n_verts(n_verts_), n_faces(n_faces_), hull_only(0)
+        {
+        convex_hull_verts = poly3d_verts(n_hull_verts_, managed);
+        verts = ManagedArray<vec3<OverlapReal> >(n_verts, managed);
+        face_offs = ManagedArray<unsigned int>(n_faces+1, managed);
+        face_verts = ManagedArray<unsigned int>(n_face_verts_, managed);
+        face_overlap = ManagedArray<unsigned int>(n_faces, managed);
+        std::fill(face_overlap.get(), face_overlap.get()+n_faces, 1);
+        }
+
+    /// Construct from a Python dictionary
+    TriangleMesh(pybind11::dict v, bool managed=false)
+        {
+        pybind11::list verts_list = v["vertices"];
+        pybind11::list face_list = v["faces"];
+        pybind11::object overlap = v["overlap"];
+        pybind11::tuple origin_tuple = v["origin"];
+
+        if (len(origin_tuple) != 3)
+            throw std::runtime_error("origin must have 3 elements");
+
+        OverlapReal R = v["sweep_radius"].cast<OverlapReal>();
+        ignore = v["ignore_statistics"].cast<unsigned int>();
+        hull_only = v["hull_only"].cast<unsigned int>();
+        n_verts = pybind11::len(verts_list);
+        n_faces = pybind11::len(face_list);
+        origin = vec3<OverlapReal>(pybind11::cast<OverlapReal>(origin_tuple[0]),
+                                   pybind11::cast<OverlapReal>(origin_tuple[1]),
+                                   pybind11::cast<OverlapReal>(origin_tuple[2]));
+
+        unsigned int leaf_capacity = v["capacity"].cast<unsigned int>();
+
+        // compute convex hull of vertices
+        typedef quickhull::Vector3<OverlapReal> vec;
+        std::vector<vec> qh_pts;
+        for (unsigned int i = 0; i < n_verts; i++)
+            {
+            pybind11::list vert_list = verts_list[i];
+            if (len(vert_list) != 3)
+                throw std::runtime_error("Each vertex must have 3 elements");
+            vec vert;
+            vert.x = pybind11::cast<OverlapReal>(vert_list[0]);
+            vert.y = pybind11::cast<OverlapReal>(vert_list[1]);
+            vert.z = pybind11::cast<OverlapReal>(vert_list[2]);
+            qh_pts.push_back(vert);
+            }
+
+        quickhull::QuickHull<OverlapReal> qh;
+        auto hull = qh.getConvexHull(qh_pts, true, false);
+        auto vertexBuffer = hull.getVertexBuffer();
+
+        convex_hull_verts = poly3d_verts(vertexBuffer.size(), managed);
+        verts = ManagedArray<vec3<OverlapReal> >(n_verts, managed);
+        face_offs = ManagedArray<unsigned int>(n_faces + 1, managed);
+        face_verts = ManagedArray<unsigned int>(n_faces * 3, managed);
+        face_overlap = ManagedArray<unsigned int>(n_faces, managed);
+
+        sweep_radius = convex_hull_verts.sweep_radius = R;
+        unsigned int k = 0;
+        for (auto it = vertexBuffer.begin(); it != vertexBuffer.end(); ++it)
+            {
+            convex_hull_verts.x[k] = it->x;
+            convex_hull_verts.y[k] = it->y;
+            convex_hull_verts.z[k] = it->z;
+            k++;
+            }
+
+        face_offs[0] = 0;
+        for (unsigned int i = 1; i <= n_faces; i++)
+            {
+            face_offs[i] = face_offs[i-1] + 3;
+            }
+
+        if (overlap.is(pybind11::none()))
+            {
+            for (unsigned int i = 0; i < n_faces; i++)
+                {
+                face_overlap[i] = 1;
+                }
+            }
+       else
+            {
+            pybind11::list overlap_list = overlap;
+            if (pybind11::len(overlap_list) != n_faces)
+                {
+                throw std::runtime_error("Number of member overlap flags must be equal to number faces");
+                }
+            for (unsigned int i = 0; i < n_faces; i++)
+                {
+                face_overlap[i] = pybind11::cast<unsigned int>(overlap_list[i]);
+                }
+           }
+        // extract the verts from the python list and compute the radius on the way
+        OverlapReal radius_sq = OverlapReal(0.0);
+        for (unsigned int i = 0; i < n_verts; i++)
+            {
+            pybind11::list vert_list = verts_list[i];
+            if (len(vert_list) != 3)
+                throw std::runtime_error("Each vertex must have 3 elements");
+            vec3<OverlapReal> vert;
+            vert.x = pybind11::cast<OverlapReal>(vert_list[0]);
+            vert.y = pybind11::cast<OverlapReal>(vert_list[1]);
+            vert.z = pybind11::cast<OverlapReal>(vert_list[2]);
+            verts[i] = vert;
+            radius_sq = max(radius_sq, dot(vert, vert));
+            }
+
+        // extract the faces
+        for (unsigned int i = 0; i < n_faces; i++)
+            {
+            pybind11::list face_i = face_list[i];
+            if (len(face_i) != 3)
+                throw std::runtime_error("Each face must have 3 vertices");
+
+            for (unsigned int j = 0; j < 3; j++)
+                {
+                unsigned int k = pybind11::cast<unsigned int>(face_i[j]);
+                if (k >= n_verts)
+                    {
+                    std::ostringstream oss;
+                    oss << "Invalid vertex index " << k << " specified" << std::endl;
+                    throw std::runtime_error(oss.str());
+                    }
+
+                face_verts[i*3 + j] = k;
+                }
+            }
+
+        // construct bounding box tree
+        hpmc::detail::OBB *obbs = new hpmc::detail::OBB[n_faces];
+        std::vector<std::vector<vec3<OverlapReal> > > internal_coordinates;
+
+        for (unsigned int i = 0; i < n_faces; ++i)
+            {
+            std::vector<vec3<OverlapReal> > face_vec;
+
+            unsigned int n_vert = 0;
+            for (unsigned int j = face_offs[i]; j < face_offs[i+1]; ++j)
+                {
+                face_vec.push_back(verts[face_verts[j]]);
+                n_vert++;
+                }
+
+            std::vector<OverlapReal> vertex_radii(n_vert, sweep_radius);
+            obbs[i] = hpmc::detail::compute_obb(face_vec, vertex_radii, false);
+            obbs[i].mask = face_overlap[i];
+            internal_coordinates.push_back(face_vec);
+            }
+
+        OBBTree tree_obb;
+        tree_obb.buildTree(obbs, internal_coordinates, sweep_radius, n_faces, leaf_capacity);
+        tree = GPUTree(tree_obb, managed);
+        delete [] obbs;
+
+        // set the diameter
+        convex_hull_verts.diameter = 2*(sqrt(radius_sq)+sweep_radius);
+        }
+
+    /// Convert parameters to a python dictionary
+    pybind11::dict asDict()
+        {
+        pybind11::dict v;
+        pybind11::list face_list;
+
+        for (unsigned int i = 0; i < n_faces; i++)
+            {
+            pybind11::list face_vert;
+            face_vert.append(face_verts[i*3]);
+            face_vert.append(face_verts[i*3+1]);
+            face_vert.append(face_verts[i*3+2]);
+            face_list.append(pybind11::tuple(face_vert));
+            }
+
+        pybind11::list vert_list;
+        for(unsigned int i = 0; i < n_verts; i++)
+            {
+            pybind11::list vert;
+            vert.append(verts[i].x);
+            vert.append(verts[i].y);
+            vert.append(verts[i].z);
+            vert_list.append(pybind11::tuple(vert));
+            }
+
+        pybind11::list overlap_list;
+        for (unsigned int i = 0; i < face_overlap.size(); i++)
+            {
+            overlap_list.append(face_overlap[i]);
+            }
+
+        pybind11::list origin_list;
+        origin_list.append(origin.x);
+        origin_list.append(origin.y);
+        origin_list.append(origin.z);
+
+        v["vertices"] = vert_list;
+        v["faces"] = face_list;
+        v["overlap"] = overlap_list;
+        v["sweep_radius"] = sweep_radius;
+        v["ignore_statistics"] = ignore;
+        v["capacity"] = tree.getLeafNodeCapacity();
+        v["origin"] = pybind11::tuple(origin_list);
+        v["hull_only"] = hull_only;
+        return v;
+        }
+
     #endif
 
-    GPUTree tree;                                   //!< Tree for fast locality lookups
-    poly3d_verts convex_hull_verts;                 //!< Holds parameters of convex hull
-    ManagedArray<vec3<OverlapReal> > verts;         //!< Vertex coordinates
-    ManagedArray<unsigned int> face_offs;           //!< Offset of every face in the list of vertices per face
-    ManagedArray<unsigned int> face_verts;          //!< Ordered vertex IDs of every face
-    ManagedArray<unsigned int> face_overlap;        //!< Overlap mask per face
-    unsigned int n_verts;                           //!< Number of vertices
-    unsigned int n_faces;                           //!< Number of faces
-    unsigned int ignore;                            //!< Bitwise ignore flag for stats, overlaps. 1 will ignore, 0 will not ignore
-    vec3<OverlapReal> origin;                       //!< A point *inside* the surface
-    unsigned int hull_only;                         //!< If 1, only the hull of the shape is considered for overlaps
-    OverlapReal sweep_radius;                       //!< Radius of a sweeping sphere
-
-    //! Load dynamic data members into shared memory and increase pointer
-    /*! \param ptr Pointer to load data to (will be incremented)
-        \param available_bytes Size of remaining shared memory allocation
-     */
+    /// Tree for fast locality lookups
+    GPUTree tree;
+
+    /// Holds parameters of convex hull
+    poly3d_verts convex_hull_verts;
+
+    /// Vertex coordinates
+    ManagedArray<vec3<OverlapReal> > verts;
+
+    /// Offset of every face in the list of vertices per face
+    ManagedArray<unsigned int> face_offs;
+
+    /// Ordered vertex IDs of every face
+    ManagedArray<unsigned int> face_verts;
+
+    /// Overlap mask per face
+    ManagedArray<unsigned int> face_overlap;
+
+    /// Number of vertices
+    unsigned int n_verts;
+
+    /// Number of faces
+    unsigned int n_faces;
+
+    /// True when move statistics should not be counted
+    unsigned int ignore;
+
+    /// Origin point inside the shape
+    vec3<OverlapReal> origin;
+
+    /// If 1, only the hull of the shape is considered for overlaps
+    unsigned int hull_only;
+
+    /// Radius of a sweeping sphere
+    OverlapReal sweep_radius;
+
     DEVICE void load_shared(char *& ptr, unsigned int &available_bytes)
         {
         tree.load_shared(ptr, available_bytes);
@@ -61,10 +321,6 @@
         face_overlap.load_shared(ptr, available_bytes);
         }
 
-    //! Determine size of the shared memory allocation
-    /*! \param ptr Pointer to increment
-        \param available_bytes Size of remaining shared memory allocation
-     */
     HOSTDEVICE void allocate_shared(char *& ptr, unsigned int &available_bytes) const
         {
         tree.allocate_shared(ptr, available_bytes);
@@ -76,7 +332,6 @@
         }
 
     #ifdef ENABLE_HIP
-    //! Set CUDA memory hints
     void set_memory_hint() const
         {
         tree.set_memory_hint();
@@ -88,49 +343,44 @@
         }
     #endif
     } __attribute__((aligned(32)));
-
 }; // end namespace detail
 
-//!  Polyhedron shape template
-/*! ShapePolyhedron implements IntegratorHPMC's shape protocol.
-
-    The parameter defining a polyhedron is a structure containing a list of n_faces faces, each representing
-    a polygon, for which the vertices are stored in sorted order, giving a total number of n_verts vertices.
-
-    \ingroup shape
+/** General polyhedron shape
+
+    Implement the HPMC shape interface for general polyhedra.
 */
 struct ShapePolyhedron
     {
-    //! Define the parameter type
-    typedef detail::poly3d_data param_type;
-
-    //! Initialize a polyhedron
+    //. Define the parameter type
+    typedef detail::TriangleMesh param_type;
+
+    /// Construct a shape at a given orientation
     DEVICE ShapePolyhedron(const quat<Scalar>& _orientation, const param_type& _params)
         : orientation(_orientation), data(_params), tree(_params.tree)
         {
         }
 
-    //! Does this shape have an orientation
+    /// Check if the shape may be rotated
     DEVICE bool hasOrientation() { return data.n_verts > 1; }
 
-    //!Ignore flag for acceptance statistics
+    /// Check if this shape should be ignored in the move statistics
     DEVICE bool ignoreStatistics() const { return data.ignore; }
 
-    //! Get the circumsphere diameter
+    /// Get the circumsphere diameter of the shape
     DEVICE OverlapReal getCircumsphereDiameter() const
         {
         // return the precomputed diameter
         return data.convex_hull_verts.diameter;
         }
 
-    //! Get the in-sphere radius
+    /// Get the in-sphere radius of the shape
     DEVICE OverlapReal getInsphereRadius() const
         {
         // not implemented
         return OverlapReal(0.0);
         }
 
-    //! Return true if this is a sphero-shape
+    /// Return true if this is a sphero-shape
     DEVICE OverlapReal isSpheroPolyhedron() const
         {
         return data.sweep_radius != OverlapReal(0.0);
@@ -142,14 +392,14 @@
         return detail::AABB(pos, data.convex_hull_verts.diameter/Scalar(2));
         }
 
-    //! Return a tight fitting OBB
+    /// Return a tight fitting OBB
     DEVICE detail::OBB getOBB(const vec3<Scalar>& pos) const
         {
         // just use the AABB for now
         return detail::OBB(getAABB(pos));
         }
 
-    //! Returns true if this shape splits the overlap check over several threads of a warp using threadIdx.x
+    /// Returns true if this shape splits the overlap check over several threads of a warp using threadIdx.x
     HOSTDEVICE static bool isParallel()
         {
         #ifdef LEAVES_AGAINST_TREE_TRAVERSAL
@@ -159,16 +409,20 @@
         #endif
         }
 
-    //! Returns true if the overlap check supports sweeping both shapes by a sphere of given radius
+    /// Returns true if the overlap check supports sweeping both shapes by a sphere of given radius
     HOSTDEVICE static bool supportsSweepRadius()
         {
         return false;
         }
 
-    quat<Scalar> orientation;    //!< Orientation of the polyhedron
-
-    const detail::poly3d_data& data;     //!< Vertices
-    const detail::GPUTree &tree;           //!< Tree for particle features
+    /// Orientation of the shape
+    quat<Scalar> orientation;
+
+    /// Vertices
+    const detail::TriangleMesh& data;
+
+    /// Tree for particle features
+    const detail::GPUTree &tree;
     };
 
 DEVICE inline OverlapReal det_4x4(vec3<OverlapReal> a, vec3<OverlapReal> b, vec3<OverlapReal> c, vec3<OverlapReal> d)
@@ -183,11 +437,11 @@
     return n;
     }
 
-// From Real Time Collision Detection (Christer Ericson)
-
-// Computes closest points C1 and C2 of S1(s)=P1+s*(Q1-P1) and
-// S2(t)=P2+t*(Q2-P2), returning s and t. Function result is squared
-// distance between between S1(s) and S2(t)
+/** From Real Time Collision Detection (Christer Ericson)
+   Computes closest points C1 and C2 of S1(s)=P1+s*(Q1-P1) and
+   S2(t)=P2+t*(Q2-P2), returning s and t. Function result is squared
+   distance between between S1(s) and S2(t)
+*/
 DEVICE inline OverlapReal closestPtSegmentSegment(const vec3<OverlapReal> p1, const vec3<OverlapReal>& q1,
     const vec3<OverlapReal>& p2, const vec3<OverlapReal>& q2, OverlapReal &s, OverlapReal &t, vec3<OverlapReal> &c1, vec3<OverlapReal> &c2, OverlapReal abs_tol)
     {
@@ -217,6 +471,7 @@
     else
         {
         OverlapReal c = dot(d1, r);
+
         if (CHECK_ZERO(e, abs_tol))
             {
             // Second segment degenerates into a point
@@ -228,6 +483,7 @@
             // The general nondegenerate case starts here
             OverlapReal b = dot(d1, d2);
             OverlapReal denom = a*e-b*b; // Always nonnegative
+
             // If segments not parallel, compute closest point on L1 to L2 and
             // clamp to segment S1. Else pick arbitrary s (here 0)
             if (denom != OverlapReal(0.0))
@@ -255,1182 +511,423 @@
                 }
              }
         }
->>>>>>> b7978f26
-
- #include "hoomd/HOOMDMath.h"
- #include "hoomd/BoxDim.h"
- #include "HPMCPrecisionSetup.h"
- #include "hoomd/VectorMath.h"
- #include "ShapeSphere.h"    //< For the base template of test_overlap
- #include "ShapeConvexPolyhedron.h"
- #include "ShapeSpheropolyhedron.h"
- #include <cfloat>
- #include <hoomd/extern/triangle_triangle.h>
-
- #include "GPUTree.h"
-
- #ifndef __SHAPE_POLYHEDRON_H__
- #define __SHAPE_POLYHEDRON_H__
-
- /*! \file ShapePolyhedron.h
-     \brief Defines the general polyhedron shape
+
+    c1 = p1 + d1 * s;
+    c2 = p2 + d2 * t;
+    return dot(c1 - c2, c1 - c2);
+    }
+
+/** Test if a point lies on a line segment
+    @param v The vertex coordinates
+    @param a First point of line segment
+    @param b Second point of line segment
  */
-
- // need to declare these class methods with __device__ qualifiers when building in nvcc
- // DEVICE is __device__ when included in nvcc and blank when included into the host compiler
- #ifdef __HIPCC__
- #define DEVICE __device__
- #define HOSTDEVICE __host__ __device__
- #else
- #define DEVICE
- #define HOSTDEVICE
- #include <iostream>
- #endif
-
- /*!  This overlap check has been optimized to the best of my ability. However, further optimizations may still be possible,
-   in particular regarding the tree traversal and the type of bounding volume hierarchy. Generally, I have found
-   OBB's to perform superior to AABB's and spheres, because they are tightly fitting. The tandem overlap check is also
-   faster than checking all leaves against the tree on the CPU. On the GPU, leave against tree traversal may be faster due
-   to the possibility of parallelizing over the leave nodes, but that also leads to longer autotuning times. Even though
-   tree traversal is non-recursive, occasionally I see stack errors (= overflows) on Pascal GPUs when the shape is highly complicated.
-   Then the stack frame could be increased using cudaDeviceSetLimit().
-
-   Since GPU performance is mostly deplorable for concave polyhedra, I have not put much effort into optimizing for that code path.
-   The parallel overlap check code path has been left in here for future experimentation, and can be enabled by
-   uncommenting the below line.
-   */
-
- // uncomment for parallel overlap checks
- //#define LEAVES_AGAINST_TREE_TRAVERSAL
-
- namespace hpmc
- {
-
- namespace detail
- {
-
- //! Data structure for general polytopes
- /*! \ingroup hpmc_data_structs */
-
- struct poly3d_data : param_base
-     {
-     poly3d_data()
-         : convex_hull_verts(), verts(), face_offs(),
-           face_verts(), face_overlap(), n_faces(0), ignore(0)
-         {
-         };
-
-     #ifndef __HIPCC__
-     //! Constructor
-     poly3d_data(unsigned int nverts, unsigned int _n_faces, unsigned int _n_face_verts, unsigned int n_hull_verts, bool _managed)
-         : n_verts(nverts), n_faces(_n_faces), hull_only(0)
-         {
-         convex_hull_verts = poly3d_verts(n_hull_verts, _managed);
-         verts = ManagedArray<vec3<OverlapReal> >(nverts, _managed);
-         face_offs = ManagedArray<unsigned int>(n_faces+1,_managed);
-         face_verts = ManagedArray<unsigned int>(_n_face_verts, _managed);
-         face_overlap = ManagedArray<unsigned int>(_n_faces, _managed);
-         std::fill(face_overlap.get(), face_overlap.get()+_n_faces, 1);
-         }
-
-     poly3d_data(pybind11::dict v, bool _managed=false)
-         : poly3d_data()
-         {
-
-         pybind11::list verts_list = v["vertices"];
-         pybind11::list face_verts_list = v["faces"];
-         pybind11::list face_offs_list = v["face_offs"];
-         pybind11::list overlap_list = v["overlap"];
-         OverlapReal R = v["sweep_radius"].cast<OverlapReal>();
-         ignore = v["ignore_statistics"].cast<unsigned int>();
-         hull_only = v["hull_only"].cast<unsigned int>();
-         pybind11::list origin_list = v["origin"];
-         unsigned int leaf_capacity = v["capacity"].cast<unsigned int>();
-
-         // compute convex hull of vertices
-         typedef quickhull::Vector3<OverlapReal> vec;
-
-         std::vector<vec> qh_pts;
-         for (unsigned int i = 0; i < pybind11::len(verts_list); i++)
-             {
-             pybind11::list vert_list = pybind11::cast<pybind11::list>(verts_list[i]);
-             vec vert;
-             vert.x = pybind11::cast<OverlapReal>(vert_list[0]);
-             vert.y = pybind11::cast<OverlapReal>(vert_list[1]);
-             vert.z = pybind11::cast<OverlapReal>(vert_list[2]);
-             qh_pts.push_back(vert);
-             }
-
-         quickhull::QuickHull<OverlapReal> qh;
-         auto hull = qh.getConvexHull(qh_pts, true, false);
-         auto vertexBuffer = hull.getVertexBuffer();
-
-         convex_hull_verts = poly3d_verts(vertexBuffer.size(), _managed);
-         verts = ManagedArray<vec3<OverlapReal> >(pybind11::len(verts_list), _managed);
-         face_offs = ManagedArray<unsigned int>(pybind11::len(face_offs_list),_managed);
-         face_verts = ManagedArray<unsigned int>(pybind11::len(face_verts_list), _managed);
-         face_overlap = ManagedArray<unsigned int>(pybind11::len(face_offs_list)-1, _managed);
-         std::fill(face_overlap.get(), face_overlap.get()+(pybind11::len(face_offs_list)-1), 1);
-
-         sweep_radius = convex_hull_verts.sweep_radius = R;
-         n_verts = pybind11::len(verts_list);
-         n_faces = len(face_offs_list)-1;
-         origin = vec3<OverlapReal>(pybind11::cast<OverlapReal>(origin_list[0]), pybind11::cast<OverlapReal>(origin_list[1]), pybind11::cast<OverlapReal>(origin_list[2]));
-
-         if (pybind11::len(overlap_list) != n_faces)
-             {
-             throw std::runtime_error("Number of member overlap flags must be equal to number faces");
-             }
-
-         unsigned int k = 0;
-         for (auto it = vertexBuffer.begin(); it != vertexBuffer.end(); ++it)
-             {
-             convex_hull_verts.x[k] = it->x;
-             convex_hull_verts.y[k] = it->y;
-             convex_hull_verts.z[k] = it->z;
-             k++;
-             }
-
-         for (unsigned int i = 0; i < pybind11::len(face_offs_list); i++)
-             {
-             unsigned int offs = pybind11::cast<unsigned int>(face_offs_list[i]);
-             face_offs[i] = offs;
-             }
-
-         for (unsigned int i = 0; i < n_faces; i++)
-             {
-             face_overlap[i] = pybind11::cast<unsigned int>(overlap_list[i]);
-             }
-
-         // extract the verts from the python list and compute the radius on the way
-         OverlapReal radius_sq = OverlapReal(0.0);
-         for (unsigned int i = 0; i < pybind11::len(verts_list); i++)
-             {
-             pybind11::list vert_list = pybind11::cast<pybind11::list>(verts_list[i]);
-             vec3<OverlapReal> vert;
-             vert.x = pybind11::cast<OverlapReal>(vert_list[0]);
-             vert.y = pybind11::cast<OverlapReal>(vert_list[1]);
-             vert.z = pybind11::cast<OverlapReal>(vert_list[2]);
-             verts[i] = vert;
-             radius_sq = max(radius_sq, dot(vert, vert));
-             }
-
-         unsigned int array_i = 0;
-         for (unsigned int i = 0; i < pybind11::len(face_verts_list); i++)
-             {
-                 pybind11::list face_verts_i = face_verts_list[i];
-                 for (unsigned int j = 0; j < pybind11::len(face_verts_i); j++)
-                     {
-                         unsigned int k = pybind11::cast<unsigned int>(face_verts_i[j]);
-                         if (k >= n_verts)
-                             {
-                             std::ostringstream oss;
-                             oss << "Invalid vertex index " << k << " specified" << std::endl;
-                             throw std::runtime_error(oss.str());
-                             }
-                         face_verts[array_i] = k;
-                         array_i++;
-                     }
-             }
-
-         hpmc::detail::OBB *obbs = new hpmc::detail::OBB[pybind11::len(face_offs_list)];
-         std::vector<std::vector<vec3<OverlapReal> > > internal_coordinates;
-
-         // construct bounding box tree
-         for (unsigned int i = 0; i < pybind11::len(face_offs_list)-1; ++i)
-             {
-             std::vector<vec3<OverlapReal> > face_vec;
-
-             unsigned int n_vert = 0;
-             for (unsigned int j = face_offs_list[i].cast<unsigned int>(); j < face_offs_list[i+1].cast<unsigned int>(); ++j)
-                 {
-                 vec3<OverlapReal> v_3 = verts[face_verts[j]];
-                 face_vec.push_back(v_3);
-                 n_vert++;
-                 }
-
-             std::vector<OverlapReal> vertex_radii(n_vert, sweep_radius);
-             obbs[i] = hpmc::detail::compute_obb(face_vec, vertex_radii, false);
-             obbs[i].mask = face_overlap[i];
-             internal_coordinates.push_back(face_vec);
-             }
-
-         OBBTree tree_obb;
-         tree_obb.buildTree(obbs, internal_coordinates, sweep_radius, pybind11::len(face_offs_list)-1, leaf_capacity);
-         tree = GPUTree(tree_obb, false);
-         delete [] obbs;
-
-         // set the diameter
-         convex_hull_verts.diameter = 2*(sqrt(radius_sq)+sweep_radius);
-         }
-     pybind11::dict asDict()
-         {
-         pybind11::dict v;
-
-         pybind11::list faces_list;
-         pybind11::list face_vert;
-         for (unsigned int i = 0; i < face_verts.size(); i++)
-         {
-             face_vert.append(face_verts[i]);
-             if ((i + 1) % 3 == 0)
-             {
-                 faces_list.append(face_vert);
-                 face_vert = pybind11::list();
-             }
-
-         }
-
-         pybind11::list verts_list;
-         for(unsigned int i = 0; i < n_verts; i++)
-         {
-             pybind11::list vert;
-             vert.append(verts[i].x);
-             vert.append(verts[i].y);
-             vert.append(verts[i].z);
-             pybind11::tuple vert_tuple = pybind11::tuple(vert);
-             verts_list.append(vert_tuple);
-         }
-
-         pybind11::list face_offs_list;
-         for (unsigned int i = 0; i < face_offs.size(); i++)
-         {
-             face_offs_list.append(face_offs[i]);
-         }
-
-         pybind11::list overlap_list;
-         for (unsigned int i = 0; i < face_overlap.size(); i++)
-         {
-             overlap_list.append(face_overlap[i]);
-         }
-
-         pybind11::list origin_list;
-         origin_list.append(origin.x);
-         origin_list.append(origin.y);
-         origin_list.append(origin.z);
-         pybind11::tuple origin_tuple = pybind11::tuple(origin_list);
-
-         v["vertices"] = verts_list;
-         v["faces"] = faces_list;
-         v["face_offs"] = face_offs_list;
-         v["overlap"] = overlap_list;
-         v["sweep_radius"] = sweep_radius;
-         v["ignore_statistics"] = ignore;
-         v["capacity"] = tree.getLeafNodeCapacity();
-         v["origin"] = origin_tuple;
-         v["hull_only"] = hull_only;
-         return v;
-         }
-     #endif
-
-     GPUTree tree;                                   //!< Tree for fast locality lookups
-     poly3d_verts convex_hull_verts;                 //!< Holds parameters of convex hull
-     ManagedArray<vec3<OverlapReal> > verts;         //!< Vertex coordinates
-     ManagedArray<unsigned int> face_offs;           //!< Offset of every face in the list of vertices per face
-     ManagedArray<unsigned int> face_verts;          //!< Ordered vertex IDs of every face
-     ManagedArray<unsigned int> face_overlap;        //!< Overlap mask per face
-     unsigned int n_verts;                           //!< Number of vertices
-     unsigned int n_faces;                           //!< Number of faces
-     unsigned int ignore;                            //!< Bitwise ignore flag for stats, overlaps. 1 will ignore, 0 will not ignore
-     vec3<OverlapReal> origin;                       //!< A point *inside* the surface
-     unsigned int hull_only;                         //!< If 1, only the hull of the shape is considered for overlaps
-     OverlapReal sweep_radius;                       //!< Radius of a sweeping sphere
-
-     //! Load dynamic data members into shared memory and increase pointer
-     /*! \param ptr Pointer to load data to (will be incremented)
-         \param available_bytes Size of remaining shared memory allocation
-      */
-     DEVICE void load_shared(char *& ptr, unsigned int &available_bytes)
-         {
-         tree.load_shared(ptr, available_bytes);
-         convex_hull_verts.load_shared(ptr, available_bytes);
-         verts.load_shared(ptr, available_bytes);
-         face_offs.load_shared(ptr, available_bytes);
-         face_verts.load_shared(ptr, available_bytes);
-         face_overlap.load_shared(ptr, available_bytes);
-         }
-
-     //! Determine size of the shared memory allocation
-     /*! \param ptr Pointer to increment
-         \param available_bytes Size of remaining shared memory allocation
-      */
-     HOSTDEVICE void allocate_shared(char *& ptr, unsigned int &available_bytes) const
-         {
-         tree.allocate_shared(ptr, available_bytes);
-         convex_hull_verts.allocate_shared(ptr, available_bytes);
-         verts.allocate_shared(ptr, available_bytes);
-         face_offs.allocate_shared(ptr, available_bytes);
-         face_verts.allocate_shared(ptr, available_bytes);
-         face_overlap.allocate_shared(ptr, available_bytes);
-         }
-
-     #ifdef ENABLE_HIP
-     //! Set CUDA memory hints
-     void set_memory_hint() const
-         {
-         tree.set_memory_hint();
-         convex_hull_verts.set_memory_hint();
-         verts.set_memory_hint();
-         face_offs.set_memory_hint();
-         face_verts.set_memory_hint();
-         face_overlap.set_memory_hint();
-         }
-     #endif
-     } __attribute__((aligned(32)));
-
- }; // end namespace detail
-
- //!  Polyhedron shape template
- /*! ShapePolyhedron implements IntegratorHPMC's shape protocol.
-
-     The parameter defining a polyhedron is a structure containing a list of n_faces faces, each representing
-     a polygon, for which the vertices are stored in sorted order, giving a total number of n_verts vertices.
-
-     \ingroup shape
+DEVICE inline bool test_vertex_line_segment_overlap(const vec3<OverlapReal>& v,
+                                                    const vec3<OverlapReal>& a,
+                                                    const vec3<OverlapReal>& b,
+                                                    OverlapReal abs_tol)
+    {
+    vec3<OverlapReal> c = cross(v-a, b-a);
+    OverlapReal d = dot(v - a, b - a)/dot(b-a,b-a);
+    return (CHECK_ZERO(dot(c,c),abs_tol) && d >= OverlapReal(0.0) && d <= OverlapReal(1.0));
+    }
+/** Test for intersection of line segments in 3D
+
+    @param p Support vertex of first line segment
+    @param q Support vertex of second line segment
+    @param a Vector between endpoints of first line segment
+    @param b Vector between endpoints of second line segment
+    @returns true if line segments intersect or overlap
+*/
+DEVICE inline bool test_line_segment_overlap(const vec3<OverlapReal>& p,
+                                             const vec3<OverlapReal>& q,
+                                             const vec3<OverlapReal>& a,
+                                             const vec3<OverlapReal>& b,
+                                             OverlapReal abs_tol)
+    {
+    /*
+    if (det_4x4(p,q,p+a,q+b))
+        return false; // line segments are skew
+    */
+    // 2d coordinate frame ex,ey
+    vec3<OverlapReal> ex = a;
+    OverlapReal mag_r = fast::sqrt(dot(ex,ex));
+    ex /= mag_r;
+    vec3<OverlapReal> ey = cross(ex,b);
+    ey = cross(ey,ex);
+
+    if (dot(ey,ey)) ey *= fast::rsqrt(dot(ey,ey));
+
+    vec2<OverlapReal> r(mag_r, OverlapReal(0.0));
+    vec2<OverlapReal> s(dot(b,ex),dot(b,ey));
+    OverlapReal denom = (r.x*s.y-r.y*s.x);
+    vec2<OverlapReal> del(dot(q - p, ex), dot(q - p, ey));
+
+    if (CHECK_ZERO(denom,abs_tol))
+        {
+        // collinear or parallel?
+        vec3<OverlapReal> c = cross(q-p,a);
+        if (dot(c,c))
+            return false; // parallel
+
+        OverlapReal t = dot(del,r);
+        OverlapReal u = -dot(del,s);
+        if ((t < 0 || t > dot(r,r)) && (u < 0 || u > dot(s,s)))
+            return false; // collinear, disjoint
+
+        // collinear, overlapping
+        return true;
+        }
+
+    OverlapReal t = (del.x*s.y - del.y*s.x)/denom;
+    OverlapReal u = (del.x*r.y - del.y*r.x)/denom;
+
+    if (t >= OverlapReal(0.0) && t <= OverlapReal(1.0) &&
+        u >= OverlapReal(0.0) && u <= OverlapReal(1.0))
+        {
+        // intersection
+        return true;
+        }
+    return false;
+    }
+
+/** compute shortest distance between two triangles
+    @returns square of shortest distance
+*/
+DEVICE inline OverlapReal shortest_distance_triangles(
+    const vec3<OverlapReal> &a1,
+    const vec3<OverlapReal> &b1,
+    const vec3<OverlapReal> &c1,
+    const vec3<OverlapReal> &a2,
+    const vec3<OverlapReal> &b2,
+    const vec3<OverlapReal> &c2,
+    OverlapReal abs_tol)
+    {
+    // nine pairs of edges
+    OverlapReal dmin_sq(FLT_MAX);
+    vec3<OverlapReal> p1, p2;
+    OverlapReal s,t;
+    OverlapReal dsq;
+    dsq = closestPtSegmentSegment(a1,b1,a2,b2, s,t,p1,p2, abs_tol);
+    if (dsq < dmin_sq)
+        dmin_sq = dsq;
+    dsq = closestPtSegmentSegment(a1,b1,a2,c2, s,t,p1,p2, abs_tol);
+    if (dsq < dmin_sq)
+        dmin_sq = dsq;
+    dsq = closestPtSegmentSegment(a1,b1,b2,c2, s,t,p1,p2, abs_tol);
+    if (dsq < dmin_sq)
+        dmin_sq = dsq;
+    dsq = closestPtSegmentSegment(a1,c1,a2,b2, s,t,p1,p2, abs_tol);
+    if (dsq < dmin_sq)
+        dmin_sq = dsq;
+    dsq = closestPtSegmentSegment(a1,c1,a2,c2, s,t,p1,p2, abs_tol);
+    if (dsq < dmin_sq)
+        dmin_sq = dsq;
+    dsq = closestPtSegmentSegment(a1,c1,b2,c2, s,t,p1,p2, abs_tol);
+    if (dsq < dmin_sq)
+        dmin_sq = dsq;
+    dsq = closestPtSegmentSegment(b1,c1,a2,b2, s,t,p1,p2, abs_tol);
+    if (dsq < dmin_sq)
+        dmin_sq = dsq;
+    dsq = closestPtSegmentSegment(b1,c1,a2,c2, s,t,p1,p2, abs_tol);
+    if (dsq < dmin_sq)
+        dmin_sq = dsq;
+    dsq = closestPtSegmentSegment(b1,c1,b2,c2, s,t,p1,p2, abs_tol);
+    if (dsq < dmin_sq)
+        dmin_sq = dsq;
+
+    // six vertex-triangle distances
+    vec3<OverlapReal> p;
+    p = detail::closestPointOnTriangle(a1, a2, b2, c2);
+    dsq = dot(p-a1,p-a1);
+    if (dsq < dmin_sq)
+        dmin_sq  = dsq;
+    p = detail::closestPointOnTriangle(b1, a2, b2, c2);
+    dsq = dot(p-b1,p-b1);
+    if (dsq < dmin_sq)
+        dmin_sq  = dsq;
+    p = detail::closestPointOnTriangle(c1, a2, b2, c2);
+    dsq = dot(p-c1,p-c1);
+    if (dsq < dmin_sq)
+        dmin_sq  = dsq;
+    p = detail::closestPointOnTriangle(a2, a1, b1, c1);
+    dsq = dot(p-a2,p-a2);
+    if (dsq < dmin_sq)
+        dmin_sq  = dsq;
+    p = detail::closestPointOnTriangle(b2, a1, b1, c1);
+    dsq = dot(p-b2,p-b2);
+    if (dsq < dmin_sq)
+        dmin_sq  = dsq;
+    p = detail::closestPointOnTriangle(c2, a1, b1, c1);
+    dsq = dot(p-c2,p-c2);
+    if (dsq < dmin_sq)
+        dmin_sq  = dsq;
+    return dmin_sq;
+    }
+
+/** Test overlap in narrow phase
+    @param dr separation vector between the particles, IN THE REFERENCE FRAME of b
+    @param a first shape
+    @param b second shape
+    @param cur_node_a Node in a's tree to check
+    @param cur_node_a Node in b's tree to check
+    @param err gets incremented if there are errors (not currently implemented)
+    @param abs_tol an absolute tolerance for the triangle triangle check
  */
- struct ShapePolyhedron
-     {
-     //! Define the parameter type
-     typedef detail::poly3d_data param_type;
-
-     //! Initialize a polyhedron
-     DEVICE ShapePolyhedron(const quat<Scalar>& _orientation, const param_type& _params)
-         : orientation(_orientation), data(_params), tree(_params.tree)
-         {
-         }
-
-     //! Does this shape have an orientation
-     DEVICE bool hasOrientation() { return data.n_verts > 1; }
-
-     //!Ignore flag for acceptance statistics
-     DEVICE bool ignoreStatistics() const { return data.ignore; }
-
-     //! Get the circumsphere diameter
-     DEVICE OverlapReal getCircumsphereDiameter() const
-         {
-         // return the precomputed diameter
-         return data.convex_hull_verts.diameter;
-         }
-
-     //! Get the in-sphere radius
-     DEVICE OverlapReal getInsphereRadius() const
-         {
-         // not implemented
-         return OverlapReal(0.0);
-         }
-
-     //! Return true if this is a sphero-shape
-     DEVICE OverlapReal isSpheroPolyhedron() const
-         {
-         return data.sweep_radius != OverlapReal(0.0);
-         }
-
-     #ifndef __HIPCC__
-     std::string getShapeSpec() const
-         {
-         unsigned int n_verts = data.n_verts;
-         unsigned int n_faces = data.n_faces;
-         std::ostringstream shapedef;
-         shapedef << "{\"type\": \"Mesh\", \"vertices\": [";
-         for (unsigned int i = 0; i < n_verts-1; i++)
-             {
-             shapedef << "[" << data.verts[i].x << ", " << data.verts[i].y << ", " << data.verts[i].z << "], ";
-             }
-         shapedef << "[" << data.verts[n_verts-1].x << ", " << data.verts[n_verts-1].y << ", " << data.verts[n_verts-1].z << "]], \"indices\": [";
-         unsigned int nverts_face, offset;
-         for (unsigned int i = 0; i < n_faces; i++)
-             {
-             // Number of vertices of ith face
-             nverts_face = data.face_offs[i + 1] - data.face_offs[i];
-             offset = data.face_offs[i];
-             shapedef << "[";
-             for (unsigned int j = 0; j < nverts_face-1; j++)
-                 {
-                 shapedef << data.face_verts[offset+j] << ", ";
-                 }
-             shapedef << data.face_verts[offset+nverts_face-1];
-             if (i == n_faces-1)
-                 shapedef << "]]}";
-             else
-                 shapedef << "], ";
-             }
-         return shapedef.str();
-         }
-     #endif
-
-     //! Return the bounding box of the shape in world coordinates
-     DEVICE detail::AABB getAABB(const vec3<Scalar>& pos) const
-         {
-         return detail::AABB(pos, data.convex_hull_verts.diameter/Scalar(2));
-         }
-
-     //! Return a tight fitting OBB
-     DEVICE detail::OBB getOBB(const vec3<Scalar>& pos) const
-         {
-         // just use the AABB for now
-         return detail::OBB(getAABB(pos));
-         }
-
-     //! Returns true if this shape splits the overlap check over several threads of a warp using threadIdx.x
-     HOSTDEVICE static bool isParallel()
-         {
-         #ifdef LEAVES_AGAINST_TREE_TRAVERSAL
-         return true;
-         #else
-         return false;
-         #endif
-         }
-
-     //! Returns true if the overlap check supports sweeping both shapes by a sphere of given radius
-     HOSTDEVICE static bool supportsSweepRadius()
-         {
-         return false;
-         }
-
-     quat<Scalar> orientation;    //!< Orientation of the polyhedron
-
-     const detail::poly3d_data& data;     //!< Vertices
-     const detail::GPUTree &tree;           //!< Tree for particle features
-     };
-
- DEVICE inline OverlapReal det_4x4(vec3<OverlapReal> a, vec3<OverlapReal> b, vec3<OverlapReal> c, vec3<OverlapReal> d)
-     {
-     return dot(cross(c,d),b-a)+dot(cross(a,b),d-c);
-     }
-
- // Clamp n to lie within the range [min, max]
- DEVICE inline OverlapReal clamp(OverlapReal n, OverlapReal min, OverlapReal max) {
-     if (n < min) return min;
-     if (n > max) return max;
-     return n;
-     }
-
- // From Real Time Collision Detection (Christer Ericson)
-
- // Computes closest points C1 and C2 of S1(s)=P1+s*(Q1-P1) and
- // S2(t)=P2+t*(Q2-P2), returning s and t. Function result is squared
- // distance between between S1(s) and S2(t)
- DEVICE inline OverlapReal closestPtSegmentSegment(const vec3<OverlapReal> p1, const vec3<OverlapReal>& q1,
-     const vec3<OverlapReal>& p2, const vec3<OverlapReal>& q2, OverlapReal &s, OverlapReal &t, vec3<OverlapReal> &c1, vec3<OverlapReal> &c2, OverlapReal abs_tol)
-     {
-     vec3<OverlapReal> d1 = q1 - p1; // Direction vector of segment S1
-     vec3<OverlapReal> d2 = q2 - p2; // Direction vector of segment S2
-     vec3<OverlapReal> r = p1 - p2;
-     OverlapReal a = dot(d1, d1); // Squared length of segment S1, always nonnegative
-     OverlapReal e = dot(d2, d2); // Squared length of segment S2, always nonnegative
-     OverlapReal f = dot(d2, r);
-
-     // Check if either or both segments degenerate into points
-     if (CHECK_ZERO(a,abs_tol) && CHECK_ZERO(e,abs_tol))
-         {
-         // Both segments degenerate into points
-         s = t = OverlapReal(0.0);
-         c1 = p1;
-         c2 = p2;
-         return dot(c1 - c2, c1 - c2);
-         }
-
-     if (CHECK_ZERO(a, abs_tol)) {
-         // First segment degenerates into a point
-         s = OverlapReal(0.0);
-         t = f / e; // s = 0 => t = (b*s + f) / e = f / e
-         t = clamp(t, OverlapReal(0.0), OverlapReal(1.0));
-         }
-     else
-         {
-         OverlapReal c = dot(d1, r);
-         if (CHECK_ZERO(e, abs_tol))
-             {
-             // Second segment degenerates into a point
-             t = OverlapReal(0.0);
-             s = clamp(-c / a, OverlapReal(0.0), OverlapReal(1.0)); // t = 0 => s = (b*t - c) / a = -c / a
-             }
-         else
-             {
-             // The general nondegenerate case starts here
-             OverlapReal b = dot(d1, d2);
-             OverlapReal denom = a*e-b*b; // Always nonnegative
-             // If segments not parallel, compute closest point on L1 to L2 and
-             // clamp to segment S1. Else pick arbitrary s (here 0)
-             if (denom != OverlapReal(0.0))
-                 {
-                 s = clamp((b*f - c*e) / denom, OverlapReal(0.0), OverlapReal(1.0));
-                 }
-              else
-                 s = OverlapReal(0.0);
-
-             // Compute point on L2 closest to S1(s) using
-             // t = dot((P1 + D1*s) - P2,D2) / dot(D2,D2) = (b*s + f) / e
-             t = (b*s + f) / e;
-             // If t in [0,1] done. Else clamp t, recompute s for the new value
-             // of t using s = dot((P2 + D2*t) - P1,D1) / dot(D1,D1)= (t*b - c) / a
-             // and clamp s to [0, 1]
-             if (t < OverlapReal(0.0))
-                 {
-                 t = OverlapReal(0.0);
-                 s = clamp(-c / a, OverlapReal(0.0), OverlapReal(1.0));
-                 }
-              else if (t > OverlapReal(1.0))
-                 {
-                 t = OverlapReal(1.0);
-                 s = clamp((b - c) / a, OverlapReal(0.0), OverlapReal(1.0));
-                 }
-              }
-         }
-
-     c1 = p1 + d1 * s;
-     c2 = p2 + d2 * t;
-     return dot(c1 - c2, c1 - c2);
-     }
-
- //! Test if a point lies on a line segment
- /*! \param v The vertex coordinates
-     \param a First point of line segment
-     \param b Second point of line segment
-  */
- DEVICE inline bool test_vertex_line_segment_overlap(const vec3<OverlapReal>& v,
-                                                     const vec3<OverlapReal>& a,
-                                                     const vec3<OverlapReal>& b,
-                                                     OverlapReal abs_tol)
-     {
-     vec3<OverlapReal> c = cross(v-a, b-a);
-     OverlapReal d = dot(v - a, b - a)/dot(b-a,b-a);
-     return (CHECK_ZERO(dot(c,c),abs_tol) && d >= OverlapReal(0.0) && d <= OverlapReal(1.0));
-     }
-
- //! Test for intersection of line segments in 3D
- /*! \param p Support vertex of first line segment
-  *  \param q Support vertex of second line segment
-  *  \param a Vector between endpoints of first line segment
-  *  \param b Vector between endpoints of second line segment
-  *  \returns true if line segments intersect or overlap
-  */
- DEVICE inline bool test_line_segment_overlap(const vec3<OverlapReal>& p,
-                                              const vec3<OverlapReal>& q,
-                                              const vec3<OverlapReal>& a,
-                                              const vec3<OverlapReal>& b,
+DEVICE inline bool test_narrow_phase_overlap( vec3<OverlapReal> dr,
+                                              const ShapePolyhedron& a,
+                                              const ShapePolyhedron& b,
+                                              unsigned int cur_node_a,
+                                              unsigned int cur_node_b,
+                                              unsigned int &err,
                                               OverlapReal abs_tol)
-     {
-     /*
-     if (det_4x4(p,q,p+a,q+b))
-         return false; // line segments are skew
+    {
+    // loop through faces of cur_node_a
+    unsigned int na = a.tree.getNumParticles(cur_node_a);
+    unsigned int nb = b.tree.getNumParticles(cur_node_b);
+
+    for (unsigned int i= 0; i< na; i++)
+        {
+        unsigned int iface = a.tree.getParticleByNode(cur_node_a, i);
+        // Load number of face vertices
+        unsigned int nverts_a = a.data.face_offs[iface + 1] - a.data.face_offs[iface];
+        unsigned int offs_a = a.data.face_offs[iface];
+        unsigned mask_a = a.data.face_overlap[iface];
+
+        float U[3][3];
+        quat<OverlapReal> q(conj(quat<OverlapReal>(b.orientation))*quat<OverlapReal>(a.orientation));
+        if (nverts_a > 2)
+            {
+            for (unsigned int ivert = 0; ivert < 3; ++ivert)
+                {
+                unsigned int idx_a = a.data.face_verts[offs_a+ivert];
+                vec3<float> v = a.data.verts[idx_a];
+                v = rotate(quat<float>(q),v) + vec3<float>(dr);
+                U[ivert][0] = v.x; U[ivert][1] = v.y; U[ivert][2] = v.z;
+                }
+            }
+
+        // loop through faces of cur_node_b
+        for (unsigned int j= 0; j< nb; j++)
+            {
+            unsigned int nverts_b, offs_b;
+            unsigned int jface = b.tree.getParticleByNode(cur_node_b, j);
+            // fetch next face of particle b
+            nverts_b = b.data.face_offs[jface + 1] - b.data.face_offs[jface];
+            offs_b = b.data.face_offs[jface];
+            unsigned int mask_b = b.data.face_overlap[jface];
+            // only check overlaps if required
+
+            if (! (mask_a & mask_b)) continue;
+            if (nverts_a > 2 && nverts_b > 2)
+                {
+                float V[3][3];
+                for (unsigned int ivert = 0; ivert < 3; ++ivert)
+                    {
+                    unsigned int idx_b = b.data.face_verts[offs_b+ivert];
+                    vec3<float> v = b.data.verts[idx_b];
+                    V[ivert][0] = v.x; V[ivert][1] = v.y; V[ivert][2] = v.z;
+                    }
+                // check collision between triangles
+                if (NoDivTriTriIsect(V[0],V[1],V[2],U[0],U[1],U[2],abs_tol))
+                    {
+                    return true;
+                    }
+                }
+
+            if (a.isSpheroPolyhedron() || b.isSpheroPolyhedron())
+                {
+                OverlapReal dsqmin(FLT_MAX);
+                // Load vertex 0 on a
+                unsigned int idx_a = a.data.face_verts[offs_a];
+                vec3<OverlapReal> a0 = a.data.verts[idx_a];
+                a0 = rotate(q, a0) + dr;
+                // vertex 0 on b
+                unsigned int idx_b = b.data.face_verts[offs_b];
+                vec3<OverlapReal> b0 = b.data.verts[idx_b];
+                vec3<OverlapReal> b1, b2;
+                if (nverts_b > 1)
+                    {
+                    // vertex 1 on b
+                    idx_b = b.data.face_verts[offs_b + 1];
+                    b1 = b.data.verts[idx_b];
+                    // vertex 2 on b
+                    idx_b = b.data.face_verts[offs_b + 2];
+                    b2 = b.data.verts[idx_b];
+                    }
+                if (nverts_b > 1 && nverts_a == 1)
+                    {
+                    // optimization, test vertex against triangle b
+                    vec3<OverlapReal> p;
+                    p = detail::closestPointOnTriangle(a0, b0, b1, b2);
+                    dsqmin = dot(p-a0,p-a0);
+                    }
+                vec3<OverlapReal> a1, a2;
+                if (nverts_a > 1)
+                    {
+                    // vertex 1 on a
+                    idx_a = a.data.face_verts[offs_a + 1];
+                    a1 = a.data.verts[idx_a];
+                    a1 = rotate(q, a1) + dr;
+                    // vertex 2 on a
+                    idx_a = a.data.face_verts[offs_a + 2];
+                    a2 = a.data.verts[idx_a];
+                    a2 = rotate(q, a2) + dr;
+                    }
+                if (nverts_a > 1 && nverts_b == 1)
+                    {
+                    // optimization, test vertex against triangle a
+                    vec3<OverlapReal> p;
+                    p = detail::closestPointOnTriangle(b0, a0, a1, a2);
+                    dsqmin = dot(p-b0,p-b0);
+                    }
+                if (nverts_b > 1 && nverts_a > 1)
+                    {
+                    dsqmin = shortest_distance_triangles(a0, a1, a2, b0, b1, b2, abs_tol);
+                    }
+                if (nverts_a == 1 && nverts_b == 1)
+                    {
+                    // trivial case
+                    dsqmin = dot(a0-b0,a0-b0);
+                    }
+                OverlapReal R_ab = a.data.sweep_radius + b.data.sweep_radius;
+                if (R_ab*R_ab >= dsqmin)
+                    {
+                    // overlap of spherotriangles
+                    return true;
+                    }
+                }
+            } // end loop over faces of b
+        } // end loop over over faces of a
+    return false;
+    }
+
+/** From Real-time Collision Detection (Christer Ericson)
+    Given ray pq and triangle abc, returns whether segment intersects
+    triangle and if so, also returns the barycentric coordinates (u,v,w)
+    of the intersection point
+    Note: the triangle is assumed to be oriented counter-clockwise when viewed from the direction of p
+*/
+DEVICE inline bool IntersectRayTriangle(const vec3<OverlapReal>& p, const vec3<OverlapReal>& q,
+     const vec3<OverlapReal>& a, const vec3<OverlapReal>& b, const vec3<OverlapReal>& c,
+    OverlapReal &u, OverlapReal &v, OverlapReal &w, OverlapReal &t)
+    {
+    vec3<OverlapReal> ab = b - a;
+    vec3<OverlapReal> ac = c - a;
+    vec3<OverlapReal> qp = p - q;
+    // Compute triangle normal. Can be precalculated or cached if
+    // intersecting multiple segments against the same triangle
+    vec3<OverlapReal> n = cross(ab, ac);
+    // Compute denominator d. If d <= 0, segment is parallel to or points
+    // away from triangle, so exit early
+    float d = dot(qp, n);
+    if (d <= OverlapReal(0.0)) return false;
+    // Compute intersection t value of pq with plane of triangle. A ray
+    // intersects iff 0 <= t. Segment intersects iff 0 <= t <= 1. Delay
+    // dividing by d until intersection has been found to pierce triangle
+    vec3<OverlapReal> ap = p - a;
+    t = dot(ap, n);
+    if (t < OverlapReal(0.0)) return false;
+    // For segment; exclude this code line for a ray test
+    // Compute barycentric coordinate components and test if within bounds
+    vec3<OverlapReal> e = cross(qp, ap);
+    v = dot(ac, e);
+    if (v < OverlapReal(0.0) || v > d) return false;
+    w = -dot(ab, e);
+    if (w < OverlapReal(0.0) || v + w > d) return false;
+    // Segment/ray intersects triangle. Perform delayed division and
+    // compute the last barycentric coordinate component
+    float ood = OverlapReal(1.0) / d;
+    t *= ood;
+    v *= ood;
+    w *= ood;
+    u = OverlapReal(1.0) - v - w;
+    return true;
+    }
+
+#ifndef __HIPCC__
+//! Traverse the bounding volume test tree recursively
+inline bool BVHCollision(const ShapePolyhedron& a, const ShapePolyhedron &b,
+     unsigned int cur_node_a, unsigned int cur_node_b,
+     const quat<OverlapReal>& q, const vec3<OverlapReal>& dr, unsigned int &err, OverlapReal abs_tol)
+    {
+    detail::OBB obb_a = a.tree.getOBB(cur_node_a);
+    obb_a.affineTransform(q, dr);
+    detail::OBB obb_b = b.tree.getOBB(cur_node_b);
+    if (!overlap(obb_a, obb_b)) return false;
+    if (a.tree.isLeaf(cur_node_a))
+        {
+        if (b.tree.isLeaf(cur_node_b))
+            {
+            return test_narrow_phase_overlap(dr, a, b, cur_node_a, cur_node_b, err, abs_tol);
+            }
+        else
+            {
+            unsigned int left_b = b.tree.getLeftChild(cur_node_b);
+            unsigned int right_b = b.tree.getEscapeIndex(left_b);
+            return BVHCollision(a, b, cur_node_a, left_b, q, dr, err, abs_tol)
+                || BVHCollision(a, b, cur_node_a, right_b, q, dr, err, abs_tol);
+            }
+        }
+    else
+        {
+        if (b.tree.isLeaf(cur_node_b))
+            {
+            unsigned int left_a = a.tree.getLeftChild(cur_node_a);
+            unsigned int right_a = a.tree.getEscapeIndex(left_a);
+            return BVHCollision(a, b, left_a, cur_node_b, q, dr, err, abs_tol)
+                || BVHCollision(a, b, right_a, cur_node_b, q, dr, err, abs_tol);
+            }
+        else
+            {
+            unsigned int left_a = a.tree.getLeftChild(cur_node_a);
+            unsigned int right_a = a.tree.getEscapeIndex(left_a);
+            unsigned int left_b = b.tree.getLeftChild(cur_node_b);
+            unsigned int right_b = b.tree.getEscapeIndex(left_b);
+            return BVHCollision(a, b, left_a, left_b, q, dr, err, abs_tol)
+                || BVHCollision(a, b, left_a, right_b, q, dr, err, abs_tol)
+                || BVHCollision(a, b, right_a, left_b, q, dr, err, abs_tol)
+                || BVHCollision(a, b, right_a, right_b, q, dr, err, abs_tol);
+            }
+        }
+    }
+#endif
+
+/** Polyhedron overlap test
+    @param r_ab Vector defining the position of shape b relative to shape a (r_b - r_a)
+    @param a first shape
+    @param b second shape
+    @param err in/out variable incremented when error conditions occur in the overlap test
+    @param sweep_radius Additional sphere radius to sweep the shapes by
+    @returns true when *a* and *b* overlap, and false when they are disjoint
+*/
+template<>
+DEVICE inline bool test_overlap(const vec3<Scalar>& r_ab,
+                                 const ShapePolyhedron& a,
+                                 const ShapePolyhedron& b,
+                                 unsigned int& err,
+                                 Scalar sweep_radius_a,
+                                 Scalar sweep_radius_b)
+    {
+    // test overlap of convex hulls
+    if (a.isSpheroPolyhedron() || b.isSpheroPolyhedron())
+        {
+        if (!test_overlap(r_ab, ShapeSpheropolyhedron(a.orientation,a.data.convex_hull_verts),
+               ShapeSpheropolyhedron(b.orientation,b.data.convex_hull_verts),err)) return false;
+        }
+    else
+        {
+        if (!test_overlap(r_ab, ShapeConvexPolyhedron(a.orientation,a.data.convex_hull_verts),
+           ShapeConvexPolyhedron(b.orientation,b.data.convex_hull_verts),err)) return false;
+        }
+
+    OverlapReal DaDb = a.getCircumsphereDiameter() + b.getCircumsphereDiameter();
+    const OverlapReal abs_tol(DaDb*1e-12);
+    vec3<OverlapReal> dr = r_ab;
+
+    /*
+     * This overlap test checks if an edge of one polyhedron is overlapping with a face of the other
      */
-
-<<<<<<< HEAD
-     // 2d coordinate frame ex,ey
-     vec3<OverlapReal> ex = a;
-     OverlapReal mag_r = fast::sqrt(dot(ex,ex));
-     ex /= mag_r;
-     vec3<OverlapReal> ey = cross(ex,b);
-     ey = cross(ey,ex);
-
-     if (dot(ey,ey)) ey *= fast::rsqrt(dot(ey,ey));
-     vec2<OverlapReal> r(mag_r, OverlapReal(0.0));
-     vec2<OverlapReal> s(dot(b,ex),dot(b,ey));
-     OverlapReal denom = (r.x*s.y-r.y*s.x);
-     vec2<OverlapReal> del(dot(q - p, ex), dot(q - p, ey));
-
-     if (CHECK_ZERO(denom,abs_tol))
-         {
-         // collinear or parallel?
-         vec3<OverlapReal> c = cross(q-p,a);
-         if (dot(c,c))
-             return false; // parallel
-
-         OverlapReal t = dot(del,r);
-         OverlapReal u = -dot(del,s);
-         if ((t < 0 || t > dot(r,r)) && (u < 0 || u > dot(s,s)))
-             return false; // collinear, disjoint
-
-         // collinear, overlapping
-         return true;
-         }
-
-     OverlapReal t = (del.x*s.y - del.y*s.x)/denom;
-     OverlapReal u = (del.x*r.y - del.y*r.x)/denom;
-     if (t >= OverlapReal(0.0) && t <= OverlapReal(1.0) &&
-         u >= OverlapReal(0.0) && u <= OverlapReal(1.0))
-         {
-         // intersection
-         return true;
-         }
-
-     return false;
-     }
-
- // compute shortest distance between two triangles
- // Returns square of shortest distance
- DEVICE inline OverlapReal shortest_distance_triangles(
-     const vec3<OverlapReal> &a1,
-     const vec3<OverlapReal> &b1,
-     const vec3<OverlapReal> &c1,
-     const vec3<OverlapReal> &a2,
-     const vec3<OverlapReal> &b2,
-     const vec3<OverlapReal> &c2,
-     OverlapReal abs_tol)
-     {
-     // nine pairs of edges
-     OverlapReal dmin_sq(FLT_MAX);
-
-     vec3<OverlapReal> p1, p2;
-     OverlapReal s,t;
-
-     OverlapReal dsq;
-     dsq = closestPtSegmentSegment(a1,b1,a2,b2, s,t,p1,p2, abs_tol);
-     if (dsq < dmin_sq)
-         dmin_sq = dsq;
-
-     dsq = closestPtSegmentSegment(a1,b1,a2,c2, s,t,p1,p2, abs_tol);
-     if (dsq < dmin_sq)
-         dmin_sq = dsq;
-
-     dsq = closestPtSegmentSegment(a1,b1,b2,c2, s,t,p1,p2, abs_tol);
-     if (dsq < dmin_sq)
-         dmin_sq = dsq;
-
-     dsq = closestPtSegmentSegment(a1,c1,a2,b2, s,t,p1,p2, abs_tol);
-     if (dsq < dmin_sq)
-         dmin_sq = dsq;
-
-     dsq = closestPtSegmentSegment(a1,c1,a2,c2, s,t,p1,p2, abs_tol);
-     if (dsq < dmin_sq)
-         dmin_sq = dsq;
-
-     dsq = closestPtSegmentSegment(a1,c1,b2,c2, s,t,p1,p2, abs_tol);
-     if (dsq < dmin_sq)
-         dmin_sq = dsq;
-
-     dsq = closestPtSegmentSegment(b1,c1,a2,b2, s,t,p1,p2, abs_tol);
-     if (dsq < dmin_sq)
-         dmin_sq = dsq;
-
-     dsq = closestPtSegmentSegment(b1,c1,a2,c2, s,t,p1,p2, abs_tol);
-     if (dsq < dmin_sq)
-         dmin_sq = dsq;
-
-     dsq = closestPtSegmentSegment(b1,c1,b2,c2, s,t,p1,p2, abs_tol);
-     if (dsq < dmin_sq)
-         dmin_sq = dsq;
-
-     // six vertex-triangle distances
-     vec3<OverlapReal> p;
-
-     p = detail::closestPointOnTriangle(a1, a2, b2, c2);
-     dsq = dot(p-a1,p-a1);
-     if (dsq < dmin_sq)
-         dmin_sq  = dsq;
-
-     p = detail::closestPointOnTriangle(b1, a2, b2, c2);
-     dsq = dot(p-b1,p-b1);
-     if (dsq < dmin_sq)
-         dmin_sq  = dsq;
-
-     p = detail::closestPointOnTriangle(c1, a2, b2, c2);
-     dsq = dot(p-c1,p-c1);
-     if (dsq < dmin_sq)
-         dmin_sq  = dsq;
-
-     p = detail::closestPointOnTriangle(a2, a1, b1, c1);
-     dsq = dot(p-a2,p-a2);
-     if (dsq < dmin_sq)
-         dmin_sq  = dsq;
-
-     p = detail::closestPointOnTriangle(b2, a1, b1, c1);
-     dsq = dot(p-b2,p-b2);
-     if (dsq < dmin_sq)
-         dmin_sq  = dsq;
-
-     p = detail::closestPointOnTriangle(c2, a1, b1, c1);
-     dsq = dot(p-c2,p-c2);
-     if (dsq < dmin_sq)
-         dmin_sq  = dsq;
-
-     return dmin_sq;
-     }
-
-  /*! Test overlap in narrow phase
-
-     \param dr separation vector between the particles, IN THE REFERENCE FRAME of b
-     \param a first shape
-     \param b second shape
-     \param cur_node_a Node in a's tree to check
-     \param cur_node_a Node in b's tree to check
-     \param err gets incremented if there are errors (not currently implemented)
-     \param abs_tol an absolute tolerance for the triangle triangle check
-  */
- DEVICE inline bool test_narrow_phase_overlap( vec3<OverlapReal> dr,
-                                               const ShapePolyhedron& a,
-                                               const ShapePolyhedron& b,
-                                               unsigned int cur_node_a,
-                                               unsigned int cur_node_b,
-                                               unsigned int &err,
-                                               OverlapReal abs_tol)
-     {
-     // loop through faces of cur_node_a
-     unsigned int na = a.tree.getNumParticles(cur_node_a);
-     unsigned int nb = b.tree.getNumParticles(cur_node_b);
-
-     for (unsigned int i= 0; i< na; i++)
-         {
-         unsigned int iface = a.tree.getParticleByNode(cur_node_a, i);
-
-         // Load number of face vertices
-         unsigned int nverts_a = a.data.face_offs[iface + 1] - a.data.face_offs[iface];
-         unsigned int offs_a = a.data.face_offs[iface];
-         unsigned mask_a = a.data.face_overlap[iface];
-
-         float U[3][3];
-
-         quat<OverlapReal> q(conj(quat<OverlapReal>(b.orientation))*quat<OverlapReal>(a.orientation));
-
-         if (nverts_a > 2)
-             {
-             for (unsigned int ivert = 0; ivert < 3; ++ivert)
-                 {
-                 unsigned int idx_a = a.data.face_verts[offs_a+ivert];
-                 vec3<float> v = a.data.verts[idx_a];
-                 v = rotate(quat<float>(q),v) + vec3<float>(dr);
-                 U[ivert][0] = v.x; U[ivert][1] = v.y; U[ivert][2] = v.z;
-                 }
-             }
-
-         // loop through faces of cur_node_b
-         for (unsigned int j= 0; j< nb; j++)
-             {
-             unsigned int nverts_b, offs_b;
-
-             unsigned int jface = b.tree.getParticleByNode(cur_node_b, j);
-
-             // fetch next face of particle b
-             nverts_b = b.data.face_offs[jface + 1] - b.data.face_offs[jface];
-             offs_b = b.data.face_offs[jface];
-             unsigned int mask_b = b.data.face_overlap[jface];
-
-             // only check overlaps if required
-             if (! (mask_a & mask_b)) continue;
-
-             if (nverts_a > 2 && nverts_b > 2)
-                 {
-                 float V[3][3];
-                 for (unsigned int ivert = 0; ivert < 3; ++ivert)
-                     {
-                     unsigned int idx_b = b.data.face_verts[offs_b+ivert];
-                     vec3<float> v = b.data.verts[idx_b];
-                     V[ivert][0] = v.x; V[ivert][1] = v.y; V[ivert][2] = v.z;
-                     }
-
-                 // check collision between triangles
-                 if (NoDivTriTriIsect(V[0],V[1],V[2],U[0],U[1],U[2],abs_tol))
-                     {
-                     return true;
-                     }
-                 }
-
-             if (a.isSpheroPolyhedron() || b.isSpheroPolyhedron())
-                 {
-                 OverlapReal dsqmin(FLT_MAX);
-
-                 // Load vertex 0 on a
-                 unsigned int idx_a = a.data.face_verts[offs_a];
-                 vec3<OverlapReal> a0 = a.data.verts[idx_a];
-                 a0 = rotate(q, a0) + dr;
-
-                 // vertex 0 on b
-                 unsigned int idx_b = b.data.face_verts[offs_b];
-                 vec3<OverlapReal> b0 = b.data.verts[idx_b];
-
-                 vec3<OverlapReal> b1, b2;
-
-                 if (nverts_b > 1)
-                     {
-                     // vertex 1 on b
-                     idx_b = b.data.face_verts[offs_b + 1];
-                     b1 = b.data.verts[idx_b];
-
-                     // vertex 2 on b
-                     idx_b = b.data.face_verts[offs_b + 2];
-                     b2 = b.data.verts[idx_b];
-                     }
-
-                 if (nverts_b > 1 && nverts_a == 1)
-                     {
-                     // optimization, test vertex against triangle b
-                     vec3<OverlapReal> p;
-                     p = detail::closestPointOnTriangle(a0, b0, b1, b2);
-                     dsqmin = dot(p-a0,p-a0);
-                     }
-
-                 vec3<OverlapReal> a1, a2;
-
-                 if (nverts_a > 1)
-                     {
-                     // vertex 1 on a
-                     idx_a = a.data.face_verts[offs_a + 1];
-                     a1 = a.data.verts[idx_a];
-                     a1 = rotate(q, a1) + dr;
-
-                     // vertex 2 on a
-                     idx_a = a.data.face_verts[offs_a + 2];
-                     a2 = a.data.verts[idx_a];
-                     a2 = rotate(q, a2) + dr;
-                     }
-
-                 if (nverts_a > 1 && nverts_b == 1)
-                     {
-                     // optimization, test vertex against triangle a
-                     vec3<OverlapReal> p;
-                     p = detail::closestPointOnTriangle(b0, a0, a1, a2);
-                     dsqmin = dot(p-b0,p-b0);
-                     }
-
-                 if (nverts_b > 1 && nverts_a > 1)
-                     {
-                     dsqmin = shortest_distance_triangles(a0, a1, a2, b0, b1, b2, abs_tol);
-                     }
-
-                 if (nverts_a == 1 && nverts_b == 1)
-                     {
-                     // trivial case
-                     dsqmin = dot(a0-b0,a0-b0);
-                     }
-
-                 OverlapReal R_ab = a.data.sweep_radius + b.data.sweep_radius;
-
-                 if (R_ab*R_ab >= dsqmin)
-                     {
-                     // overlap of spherotriangles
-                     return true;
-                     }
-                 }
-             } // end loop over faces of b
-         } // end loop over over faces of a
-     return false;
-     }
-
- // From Real-time Collision Detection (Christer Ericson)
- // Given ray pq and triangle abc, returns whether segment intersects
- // triangle and if so, also returns the barycentric coordinates (u,v,w)
- // of the intersection point
- // Note: the triangle is assumed to be oriented counter-clockwise when viewed from the direction of p
- DEVICE inline bool IntersectRayTriangle(const vec3<OverlapReal>& p, const vec3<OverlapReal>& q,
-      const vec3<OverlapReal>& a, const vec3<OverlapReal>& b, const vec3<OverlapReal>& c,
-     OverlapReal &u, OverlapReal &v, OverlapReal &w, OverlapReal &t)
-     {
-     vec3<OverlapReal> ab = b - a;
-     vec3<OverlapReal> ac = c - a;
-     vec3<OverlapReal> qp = p - q;
-
-     // Compute triangle normal. Can be precalculated or cached if
-     // intersecting multiple segments against the same triangle
-     vec3<OverlapReal> n = cross(ab, ac);
-
-     // Compute denominator d. If d <= 0, segment is parallel to or points
-     // away from triangle, so exit early
-     float d = dot(qp, n);
-     if (d <= OverlapReal(0.0)) return false;
-
-     // Compute intersection t value of pq with plane of triangle. A ray
-     // intersects iff 0 <= t. Segment intersects iff 0 <= t <= 1. Delay
-     // dividing by d until intersection has been found to pierce triangle
-     vec3<OverlapReal> ap = p - a;
-     t = dot(ap, n);
-     if (t < OverlapReal(0.0)) return false;
- //    if (t > d) return false; // For segment; exclude this code line for a ray test
-
-     // Compute barycentric coordinate components and test if within bounds
-     vec3<OverlapReal> e = cross(qp, ap);
-     v = dot(ac, e);
-     if (v < OverlapReal(0.0) || v > d) return false;
-     w = -dot(ab, e);
-     if (w < OverlapReal(0.0) || v + w > d) return false;
-
-     // Segment/ray intersects triangle. Perform delayed division and
-     // compute the last barycentric coordinate component
-     float ood = OverlapReal(1.0) / d;
-     t *= ood;
-     v *= ood;
-     w *= ood;
-     u = OverlapReal(1.0) - v - w;
-     return true;
-     }
-
- #ifndef __HIPCC__
- //! Traverse the bounding volume test tree recursively
- inline bool BVHCollision(const ShapePolyhedron& a, const ShapePolyhedron &b,
-      unsigned int cur_node_a, unsigned int cur_node_b,
-      const quat<OverlapReal>& q, const vec3<OverlapReal>& dr, unsigned int &err, OverlapReal abs_tol)
-     {
-     detail::OBB obb_a = a.tree.getOBB(cur_node_a);
-     obb_a.affineTransform(q, dr);
-     detail::OBB obb_b = b.tree.getOBB(cur_node_b);
-
-     if (!overlap(obb_a, obb_b)) return false;
-
-     if (a.tree.isLeaf(cur_node_a))
-         {
-         if (b.tree.isLeaf(cur_node_b))
-             {
-             return test_narrow_phase_overlap(dr, a, b, cur_node_a, cur_node_b, err, abs_tol);
-             }
-         else
-             {
-             unsigned int left_b = b.tree.getLeftChild(cur_node_b);
-             unsigned int right_b = b.tree.getEscapeIndex(left_b);
-
-             return BVHCollision(a, b, cur_node_a, left_b, q, dr, err, abs_tol)
-                 || BVHCollision(a, b, cur_node_a, right_b, q, dr, err, abs_tol);
-             }
-         }
-     else
-         {
-         if (b.tree.isLeaf(cur_node_b))
-             {
-             unsigned int left_a = a.tree.getLeftChild(cur_node_a);
-             unsigned int right_a = a.tree.getEscapeIndex(left_a);
-
-             return BVHCollision(a, b, left_a, cur_node_b, q, dr, err, abs_tol)
-                 || BVHCollision(a, b, right_a, cur_node_b, q, dr, err, abs_tol);
-             }
-         else
-             {
-             unsigned int left_a = a.tree.getLeftChild(cur_node_a);
-             unsigned int right_a = a.tree.getEscapeIndex(left_a);
-             unsigned int left_b = b.tree.getLeftChild(cur_node_b);
-             unsigned int right_b = b.tree.getEscapeIndex(left_b);
-
-             return BVHCollision(a, b, left_a, left_b, q, dr, err, abs_tol)
-                 || BVHCollision(a, b, left_a, right_b, q, dr, err, abs_tol)
-                 || BVHCollision(a, b, right_a, left_b, q, dr, err, abs_tol)
-                 || BVHCollision(a, b, right_a, right_b, q, dr, err, abs_tol);
-             }
-         }
-     }
- #endif
-
- //! Polyhedron overlap test
- /*! \param r_ab Vector defining the position of shape b relative to shape a (r_b - r_a)
-     \param a first shape
-     \param b second shape
-     \param err in/out variable incremented when error conditions occur in the overlap test
-     \param sweep_radius Additional sphere radius to sweep the shapes by
-     \returns true when *a* and *b* overlap, and false when they are disjoint
-
-     \ingroup shape
- */
- template<>
- DEVICE inline bool test_overlap(const vec3<Scalar>& r_ab,
-                                  const ShapePolyhedron& a,
-                                  const ShapePolyhedron& b,
-                                  unsigned int& err,
-                                  Scalar sweep_radius_a,
-                                  Scalar sweep_radius_b)
-     {
-     // test overlap of convex hulls
-     if (a.isSpheroPolyhedron() || b.isSpheroPolyhedron())
-         {
-         if (!test_overlap(r_ab, ShapeSpheropolyhedron(a.orientation,a.data.convex_hull_verts),
-                ShapeSpheropolyhedron(b.orientation,b.data.convex_hull_verts),err)) return false;
-         }
-     else
-         {
-         if (!test_overlap(r_ab, ShapeConvexPolyhedron(a.orientation,a.data.convex_hull_verts),
-            ShapeConvexPolyhedron(b.orientation,b.data.convex_hull_verts),err)) return false;
-         }
-
-     OverlapReal DaDb = a.getCircumsphereDiameter() + b.getCircumsphereDiameter();
-     const OverlapReal abs_tol(DaDb*1e-12);
-     vec3<OverlapReal> dr = r_ab;
-
-     /*
-      * This overlap test checks if an edge of one polyhedron is overlapping with a face of the other
-      */
-
-     /*
-      * This overlap test checks if either
-      * a) an edge of one polyhedron intersects the face of the other
-      * b) the center of mass of one polyhedron is contained in the other
-      */
-     #ifdef __HIPCC__
-     const detail::GPUTree& tree_a = a.tree;
-     const detail::GPUTree& tree_b = b.tree;
-     #endif
-
-     #ifdef LEAVES_AGAINST_TREE_TRAVERSAL
-     #ifdef __HIPCC__
-     // Parallel tree traversal
-     unsigned int offset = threadIdx.x;
-     unsigned int stride = blockDim.x;
-     #else
-     unsigned int offset = 0;
-     unsigned int stride = 1;
-     #endif
-
-     if (tree_a.getNumLeaves() <= tree_b.getNumLeaves())
-         {
-         for (unsigned int cur_leaf_a = offset; cur_leaf_a < tree_a.getNumLeaves(); cur_leaf_a += stride)
-             {
-             unsigned int cur_node_a = tree_a.getLeafNode(cur_leaf_a);
-             hpmc::detail::OBB obb_a = tree_a.getOBB(cur_node_a);
-             // rotate and translate a's obb into b's body frame
-             vec3<OverlapReal> dr_rot(rotate(conj(b.orientation),-r_ab));
-             obb_a.affineTransform(conj(b.orientation)*a.orientation, dr_rot);
-
-             unsigned cur_node_b = 0;
-             while (cur_node_b < tree_b.getNumNodes())
-                 {
-                 unsigned int query_node = cur_node_b;
-                 if (tree_b.queryNode(obb_a, cur_node_b) && test_narrow_phase_overlap(dr_rot, a, b, cur_node_a, query_node, err, abs_tol)) return true;
-                 }
-             }
-         }
-     else
-         {
-         for (unsigned int cur_leaf_b = offset; cur_leaf_b < tree_b.getNumLeaves(); cur_leaf_b += stride)
-             {
-             unsigned int cur_node_b = tree_b.getLeafNode(cur_leaf_b);
-             hpmc::detail::OBB obb_b = tree_b.getOBB(cur_node_b);
-
-             // rotate and translate b's obb into a's body frame
-             vec3<OverlapReal> dr_rot(rotate(conj(a.orientation),r_ab));
-             obb_b.affineTransform(conj(a.orientation)*b.orientation, dr_rot);
-
-             unsigned cur_node_a = 0;
-             while (cur_node_a < tree_a.getNumNodes())
-                 {
-                 unsigned int query_node = cur_node_a;
-                 if (tree_a.queryNode(obb_b, cur_node_a) && test_narrow_phase_overlap(dr_rot, b, a, cur_node_b, query_node, err,abs_tol)) return true;
-                 }
-             }
-         }
-     #else
-     vec3<OverlapReal> dr_rot(rotate(conj(b.orientation),-r_ab));
-     quat<OverlapReal> q(conj(b.orientation)*a.orientation);
-
-     #ifndef __HIPCC__
-     if (BVHCollision(a,b,0,0, q, dr_rot, err, abs_tol)) return true;
-     #else
-     // stackless traversal on GPU
-     unsigned long int stack = 0;
-     unsigned int cur_node_a = 0;
-     unsigned int cur_node_b = 0;
-
-     detail::OBB obb_a = tree_a.getOBB(cur_node_a);
-     obb_a.affineTransform(q, dr_rot);
-
-     detail::OBB obb_b = tree_b.getOBB(cur_node_b);
-
-
-     while (cur_node_a != tree_a.getNumNodes() && cur_node_b != tree_b.getNumNodes())
-         {
-         unsigned int query_node_a = cur_node_a;
-         unsigned int query_node_b = cur_node_b;
-
-         if (detail::traverseBinaryStack(tree_a, tree_b, cur_node_a, cur_node_b, stack, obb_a, obb_b, q,dr_rot)
-             && test_narrow_phase_overlap(dr_rot, a, b, query_node_a, query_node_b, err, abs_tol)) return true;
-         }
-     #endif
-     #endif
-
-     // no intersecting edge, check if one polyhedron is contained in the other
-
-     // if shape(A) == shape(B), only consider intersections
-     if (&a.data == &b.data) return false;
-
-     for (unsigned int ord = 0; ord < 2; ++ord)
-         {
-         // load shape
-         const ShapePolyhedron &s1 = (ord == 0) ? b : a;
-
-         // if the shape is a hull only, skip
-         if (s1.data.hull_only) continue;
-
-         vec3<OverlapReal> p;
-
-         if (ord == 0)
-             {
-             p = -dr+rotate(quat<OverlapReal>(a.orientation),a.data.origin);
-             }
-         else
-             {
-             p = dr+rotate(quat<OverlapReal>(b.orientation),b.data.origin);
-             }
-
-         // Check if s0 is contained in s1 by shooting a ray from its origin
-         // in direction of origin separation
-         vec3<OverlapReal> n = dr+rotate(quat<OverlapReal>(b.orientation),b.data.origin)-
-             rotate(quat<OverlapReal>(a.orientation),a.data.origin);
-
-         // rotate ray in coordinate system of shape s1
-         p = rotate(conj(quat<OverlapReal>(s1.orientation)), p);
-         n = rotate(conj(quat<OverlapReal>(s1.orientation)), n);
-
-         if (ord != 0)
-             {
-             n = -n;
-             }
-
-         vec3<OverlapReal> q = p + n;
-
-         unsigned int n_overlap = 0;
-
-         // query ray against OBB tree
-         unsigned cur_node_s1 = 0;
-         while (cur_node_s1 < s1.tree.getNumNodes())
-             {
-             unsigned int query_node = cur_node_s1;
-             if (s1.tree.queryRay(p,n, cur_node_s1, abs_tol))
-                 {
-                 unsigned int n_faces = s1.tree.getNumParticles(query_node);
-
-                 // loop through faces
-                 for (unsigned int j = 0; j < n_faces; j ++)
-                     {
-                     // fetch next face
-                     unsigned int jface = s1.tree.getParticleByNode(query_node, j);
-                     unsigned int offs_b = s1.data.face_offs[jface];
-
-                     if (s1.data.face_offs[jface + 1] - offs_b < 3) continue;
-
-                     // Load vertex 0
-                     vec3<OverlapReal> v_b[3];
-                     unsigned int idx_v = s1.data.face_verts[offs_b];
-                     v_b[0] = s1.data.verts[idx_v];
-
-                     // vertex 1
-                     idx_v = s1.data.face_verts[offs_b + 1];
-                     v_b[1] = s1.data.verts[idx_v];
-
-                     // vertex 2
-                     idx_v = s1.data.face_verts[offs_b + 2];
-                     v_b[2] = s1.data.verts[idx_v];
-
-                     OverlapReal u,v,w,t;
-
-                     // two-sided triangle test
-                     if (IntersectRayTriangle(p, q, v_b[0], v_b[1], v_b[2],u,v,w,t)
-                      || IntersectRayTriangle(p, q, v_b[2], v_b[1], v_b[0],u,v,w,t))
-                         {
-                         n_overlap++;
-                         }
-                     }
-                 }
-             }
-
-         // apply odd parity rule
-         if (n_overlap % 2)
-             {
-             return true;
-             }
-         }
-
-     return false;
-     }
-
- }; // end namespace hpmc
-
- #undef DEVICE
- #undef HOSTDEVICE
- #endif //__SHAPE_POLYHEDRON_H__
-=======
     /*
      * This overlap test checks if either
      * a) an edge of one polyhedron intersects the face of the other
@@ -1440,7 +937,6 @@
     const detail::GPUTree& tree_a = a.tree;
     const detail::GPUTree& tree_b = b.tree;
     #endif
-
     #ifdef LEAVES_AGAINST_TREE_TRAVERSAL
     #ifdef __HIPCC__
     // Parallel tree traversal
@@ -1450,7 +946,6 @@
     unsigned int offset = 0;
     unsigned int stride = 1;
     #endif
-
     if (tree_a.getNumLeaves() <= tree_b.getNumLeaves())
         {
         for (unsigned int cur_leaf_a = offset; cur_leaf_a < tree_a.getNumLeaves(); cur_leaf_a += stride)
@@ -1460,7 +955,6 @@
             // rotate and translate a's obb into b's body frame
             vec3<OverlapReal> dr_rot(rotate(conj(b.orientation),-r_ab));
             obb_a.affineTransform(conj(b.orientation)*a.orientation, dr_rot);
-
             unsigned cur_node_b = 0;
             while (cur_node_b < tree_b.getNumNodes())
                 {
@@ -1475,11 +969,9 @@
             {
             unsigned int cur_node_b = tree_b.getLeafNode(cur_leaf_b);
             hpmc::detail::OBB obb_b = tree_b.getOBB(cur_node_b);
-
             // rotate and translate b's obb into a's body frame
             vec3<OverlapReal> dr_rot(rotate(conj(a.orientation),r_ab));
             obb_b.affineTransform(conj(a.orientation)*b.orientation, dr_rot);
-
             unsigned cur_node_a = 0;
             while (cur_node_a < tree_a.getNumNodes())
                 {
@@ -1489,49 +981,41 @@
             }
         }
     #else
+
     vec3<OverlapReal> dr_rot(rotate(conj(b.orientation),-r_ab));
     quat<OverlapReal> q(conj(b.orientation)*a.orientation);
 
     #ifndef __HIPCC__
     if (BVHCollision(a,b,0,0, q, dr_rot, err, abs_tol)) return true;
     #else
+
     // stackless traversal on GPU
     unsigned long int stack = 0;
     unsigned int cur_node_a = 0;
     unsigned int cur_node_b = 0;
-
     detail::OBB obb_a = tree_a.getOBB(cur_node_a);
     obb_a.affineTransform(q, dr_rot);
-
     detail::OBB obb_b = tree_b.getOBB(cur_node_b);
-
-
     while (cur_node_a != tree_a.getNumNodes() && cur_node_b != tree_b.getNumNodes())
         {
         unsigned int query_node_a = cur_node_a;
         unsigned int query_node_b = cur_node_b;
-
         if (detail::traverseBinaryStack(tree_a, tree_b, cur_node_a, cur_node_b, stack, obb_a, obb_b, q,dr_rot)
             && test_narrow_phase_overlap(dr_rot, a, b, query_node_a, query_node_b, err, abs_tol)) return true;
         }
+
     #endif
     #endif
-
     // no intersecting edge, check if one polyhedron is contained in the other
-
     // if shape(A) == shape(B), only consider intersections
     if (&a.data == &b.data) return false;
-
     for (unsigned int ord = 0; ord < 2; ++ord)
         {
         // load shape
         const ShapePolyhedron &s1 = (ord == 0) ? b : a;
-
         // if the shape is a hull only, skip
         if (s1.data.hull_only) continue;
-
         vec3<OverlapReal> p;
-
         if (ord == 0)
             {
             p = -dr+rotate(quat<OverlapReal>(a.orientation),a.data.origin);
@@ -1545,20 +1029,16 @@
         // in direction of origin separation
         vec3<OverlapReal> n = dr+rotate(quat<OverlapReal>(b.orientation),b.data.origin)-
             rotate(quat<OverlapReal>(a.orientation),a.data.origin);
-
         // rotate ray in coordinate system of shape s1
         p = rotate(conj(quat<OverlapReal>(s1.orientation)), p);
         n = rotate(conj(quat<OverlapReal>(s1.orientation)), n);
-
         if (ord != 0)
             {
             n = -n;
             }
 
         vec3<OverlapReal> q = p + n;
-
         unsigned int n_overlap = 0;
-
         // query ray against OBB tree
         unsigned cur_node_s1 = 0;
         while (cur_node_s1 < s1.tree.getNumNodes())
@@ -1567,31 +1047,24 @@
             if (s1.tree.queryRay(p,n, cur_node_s1, abs_tol))
                 {
                 unsigned int n_faces = s1.tree.getNumParticles(query_node);
-
                 // loop through faces
                 for (unsigned int j = 0; j < n_faces; j ++)
                     {
                     // fetch next face
                     unsigned int jface = s1.tree.getParticleByNode(query_node, j);
                     unsigned int offs_b = s1.data.face_offs[jface];
-
                     if (s1.data.face_offs[jface + 1] - offs_b < 3) continue;
-
                     // Load vertex 0
                     vec3<OverlapReal> v_b[3];
                     unsigned int idx_v = s1.data.face_verts[offs_b];
                     v_b[0] = s1.data.verts[idx_v];
-
                     // vertex 1
                     idx_v = s1.data.face_verts[offs_b + 1];
                     v_b[1] = s1.data.verts[idx_v];
-
                     // vertex 2
                     idx_v = s1.data.face_verts[offs_b + 2];
                     v_b[2] = s1.data.verts[idx_v];
-
                     OverlapReal u,v,w,t;
-
                     // two-sided triangle test
                     if (IntersectRayTriangle(p, q, v_b[0], v_b[1], v_b[2],u,v,w,t)
                      || IntersectRayTriangle(p, q, v_b[2], v_b[1], v_b[0],u,v,w,t))
@@ -1655,6 +1128,4 @@
 }; // end namespace hpmc
 
 #undef DEVICE
-#undef HOSTDEVICE
-#endif //__SHAPE_POLYHEDRON_H__
->>>>>>> b7978f26
+#undef HOSTDEVICE