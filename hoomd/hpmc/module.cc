--- conflicted
+++ resolved
@@ -104,14 +104,6 @@
         .def("asDict", &faceted_ellipsoid_params::asDict)
         ;
     py::class_<sphinx3d_params, std::shared_ptr<sphinx3d_params> >(m, "sphinx3d_params")
-<<<<<<< HEAD
-        .def_readwrite("circumsphereDiameter",&sphinx3d_params::circumsphereDiameter);
-    py::class_< ShapeUnion<ShapeSphere>::param_type, std::shared_ptr< ShapeUnion<ShapeSphere>::param_type> >(m, "msph_params");
-
-    py::class_< ShapeUnion<ShapeSpheropolyhedron>::param_type, std::shared_ptr< ShapeUnion<ShapeSpheropolyhedron>::param_type> >(m, "mpoly3d_params");
-    py::class_< ShapeUnion<ShapeSphinx>::param_type, std::shared_ptr< ShapeUnion<ShapeSphinx>::param_type> >(m, "msphinx3d_params");
-    py::class_< ShapeUnion<ShapeFacetedEllipsoid>::param_type, std::shared_ptr< ShapeUnion<ShapeFacetedEllipsoid>::param_type> >(m, "mfellipsoid_params");
-=======
         .def_readwrite("circumsphereDiameter",&sphinx3d_params::circumsphereDiameter)
         .def(pybind11::init< pybind11::dict >())
         .def("asDict", &sphinx3d_params::asDict)
@@ -129,7 +121,6 @@
         .def(pybind11::init< pybind11::dict >())
         .def("asDict", &ShapeUnion<ShapeFacetedEllipsoid>::param_type::asDict)
         ;
->>>>>>> 9a5d7868
 
     m.def("make_poly2d_verts", &make_poly2d_verts);
     m.def("make_poly3d_data", &make_poly3d_data);
