// Copyright (c) 2009-2019 The Regents of the University of Michigan
// This file is part of the HOOMD-blue project, released under the BSD 3-Clause License.

#pragma once

#ifdef ENABLE_HIP

#include "hoomd/hpmc/IntegratorHPMCMono.h"
#include "hoomd/hpmc/IntegratorHPMCMonoGPU.cuh"
#include "IntegratorHPMCMonoGPU.cuh"
#include "hoomd/Autotuner.h"
#include "hoomd/GlobalArray.h"
#include "hoomd/GPUVector.h"
#include "hoomd/RandomNumbers.h"
#include "hoomd/RNGIdentifiers.h"

#include "hoomd/GPUPartition.cuh"

#include <hip/hip_runtime.h>

/*! \file IntegratorHPMCMonoGPU.h
    \brief Defines the template class for HPMC on the GPU
    \note This header cannot be compiled by nvcc
*/

#ifdef __HIPCC__
#error This header cannot be compiled by nvcc
#endif

#include <pybind11/pybind11.h>

namespace hpmc
{

namespace gpu
{
//! Driver for kernel::hpmc_narrow_phase_patch() (JIT)
void hpmc_narrow_phase_patch(const hpmc_args_t& args, const hpmc_patch_args_t& patch_args, PatchEnergy& patch);
}

namespace detail
{

//! Helper class to manage shuffled update orders in a GlobalVector
/*! Stores an update order from 0 to N-1, inclusive, and can be resized. shuffle() shuffles the order of elements
    to a new random permutation. operator [i] gets the index of the item at order i in the current shuffled sequence.

    NOTE: this should supersede UpdateOrder

    \note we use GPUArrays instead of GlobalArrays currently to allow host access to the shuffled order without an
          unnecessary hipDeviceSynchronize()

    \ingroup hpmc_data_structs
*/
class UpdateOrderGPU
    {
    public:
        //! Constructor
        /*! \param seed Random number seed
            \param N number of integers to shuffle
        */
        UpdateOrderGPU(std::shared_ptr<const ExecutionConfiguration> exec_conf, unsigned int seed, unsigned int N=0)
            : m_seed(seed), m_is_reversed(false), m_update_order(exec_conf), m_reverse_update_order(exec_conf)
            {
            resize(N);
            }

        //! Resize the order
        /*! \param N new size
            \post The order is 0, 1, 2, ... N-1
        */
        void resize(unsigned int N)
            {
            if (!N || N == m_update_order.size())
                return;

            // initialize the update order
            m_update_order.resize(N);
            m_reverse_update_order.resize(N);

            ArrayHandle<unsigned int> h_update_order(m_update_order, access_location::host, access_mode::overwrite);
            ArrayHandle<unsigned int> h_reverse_update_order(m_reverse_update_order, access_location::host, access_mode::overwrite);

            for (unsigned int i = 0; i < N; i++)
                {
                h_update_order.data[i] = i;
                h_reverse_update_order.data[i] = N - i - 1;
                }
            m_is_reversed = false;
            }

        //! Shuffle the order
        /*! \param timestep Current timestep of the simulation
            \note \a timestep is used to seed the RNG, thus assuming that the order is shuffled only once per
            timestep.
        */
        void shuffle(unsigned int timestep, unsigned int select = 0)
            {
            hoomd::RandomGenerator rng(hoomd::RNGIdentifier::HPMCMonoShuffle, m_seed, timestep, select);

            // reverse the order with 1/2 probability
            m_is_reversed = hoomd::UniformIntDistribution(1)(rng);
            }

        //! Access element of the shuffled order
        unsigned int operator[](unsigned int i)
            {
            const GlobalVector<unsigned int>& update_order = m_is_reversed ? m_reverse_update_order : m_update_order;
            ArrayHandle<unsigned int> h_update_order(update_order, access_location::host, access_mode::read);
            return h_update_order.data[i];
            }

        //! Access the underlying GlobalVector
        const GlobalVector<unsigned int> & get() const
            {
            if (m_is_reversed)
                return m_reverse_update_order;
            else
                return m_update_order;
            }

    private:
        unsigned int m_seed;                               //!< Random number seed
        bool m_is_reversed;                                //!< True if order is reversed
        GlobalVector<unsigned int> m_update_order;            //!< Update order
        GlobalVector<unsigned int> m_reverse_update_order;    //!< Inverse permutation
    };

} // end namespace detail

//! Template class for HPMC update on the GPU
/*!
    \ingroup hpmc_integrators
*/
template< class Shape >
class IntegratorHPMCMonoGPU : public IntegratorHPMCMono<Shape>
    {
    public:
        //! Construct the integrator
        IntegratorHPMCMonoGPU(std::shared_ptr<SystemDefinition> sysdef,
                              std::shared_ptr<CellList> cl,
                              unsigned int seed);
        //! Destructor
        virtual ~IntegratorHPMCMonoGPU();

        //! Set autotuner parameters
        /*! \param enable Enable/disable autotuning
            \param period period (approximate) in time steps when returning occurs
        */
        virtual void setAutotunerParams(bool enable, unsigned int period)
            {
            m_tuner_update_pdata->setPeriod(period*this->m_nselect);
            m_tuner_update_pdata->setEnabled(enable);

            m_tuner_moves->setPeriod(period*this->m_nselect);
            m_tuner_moves->setEnabled(enable);

            m_tuner_narrow->setPeriod(period*this->m_nselect);
            m_tuner_narrow->setEnabled(enable);

            if (m_tuner_narrow_patch)
                {
                m_tuner_narrow_patch->setPeriod(period*this->m_nselect);
                m_tuner_narrow_patch->setEnabled(enable);
                }

            m_tuner_depletants->setPeriod(period*this->m_nselect);
            m_tuner_depletants->setEnabled(enable);

            m_tuner_excell_block_size->setPeriod(period);
            m_tuner_excell_block_size->setEnabled(enable);

            m_tuner_accept->setPeriod(period);
            m_tuner_accept->setEnabled(enable);

            m_tuner_num_depletants->setPeriod(period*this->m_nselect);
            m_tuner_num_depletants->setEnabled(enable);
            }

        //! Enable deterministic simulations
        virtual void setDeterministic(bool deterministic)
            {
            this->m_exec_conf->msg->notice(2) << "hpmc: Sorting cell list to enable deterministic simulations." << std::endl;
            m_cl->setSortCellList(deterministic);
            }

        //! Method called when numbe of particle types changes
        virtual void slotNumTypesChange();

        //! Take one timestep forward
        virtual void update(unsigned int timestep);

        //! Set the patch energy
        virtual void setPatchEnergy(std::shared_ptr< PatchEnergy > patch);

    protected:
        std::shared_ptr<CellList> m_cl;                      //!< Cell list
        uint3 m_last_dim;                                    //!< Dimensions of the cell list on the last call to update
        unsigned int m_last_nmax;                            //!< Last cell list NMax value allocated in excell

        GlobalArray<unsigned int> m_excell_idx;              //!< Particle indices in expanded cells
        GlobalArray<unsigned int> m_excell_size;             //!< Number of particles in each expanded cell
        Index2D m_excell_list_indexer;                       //!< Indexer to access elements of the excell_idx list

        std::unique_ptr<Autotuner> m_tuner_moves;            //!< Autotuner for proposing moves
        std::unique_ptr<Autotuner> m_tuner_narrow;           //!< Autotuner for the narrow phase
        std::unique_ptr<Autotuner> m_tuner_narrow_patch;     //!< Autotuner for the narrow phase
        std::unique_ptr<Autotuner> m_tuner_update_pdata;    //!< Autotuner for the update step group and block sizes
        std::unique_ptr<Autotuner> m_tuner_excell_block_size;  //!< Autotuner for excell block_size
        std::unique_ptr<Autotuner> m_tuner_accept;           //!< Autotuner for acceptance kernel
        std::unique_ptr<Autotuner> m_tuner_depletants;       //!< Autotuner for inserting depletants
        std::unique_ptr<Autotuner> m_tuner_num_depletants;   //!< Autotuner for calculating number of depletants

        GlobalArray<Scalar4> m_trial_postype;                 //!< New positions (and type) of particles
        GlobalArray<Scalar4> m_trial_orientation;             //!< New orientations
        GlobalArray<unsigned int> m_trial_move_type;          //!< Flags to indicate which type of move
        GlobalArray<unsigned int> m_reject_out_of_cell;       //!< Flags to reject particle moves if they are out of the cell, per particle
        GlobalArray<unsigned int> m_reject;                   //!< Flags to reject particle moves, per particle
        GlobalArray<unsigned int> m_reject_out;               //!< Flags to reject particle moves, per particle (temporary)

        GlobalArray<unsigned int> m_n_depletants;             //!< List of number of depletants, per particle

        GlobalArray<unsigned int> m_nlist;                       //!< List of overlapping particles
        GlobalArray<unsigned int> m_nneigh;                     //!< Number of neighbors
        detail::UpdateOrderGPU m_update_order;                   //!< Particle update order
        unsigned int m_maxn;                                     //!< Max number of neighbors
        GlobalArray<unsigned int> m_overflow;                    //!< Overflow condition for neighbor list
        GlobalArray<unsigned int> m_condition;                  //!< Condition of acceptance kernel

        //! For energy evaluation
        unsigned int m_maxn_patch;                            //!< Maximum number of patch neighbors
        GlobalArray<unsigned int> m_overflow_patch;           //!< Overflow condition for neighbor list
        GlobalArray<unsigned int> m_nlist_patch_old;          //!< List of neighbors in old config
        GlobalArray<float> m_energy_old;                      //!< Energy contribution per neighbor in old config
        GlobalArray<unsigned int> m_nneigh_patch_old;         //!< Number of neighbors in old config
        GlobalArray<unsigned int> m_nlist_patch_new;          //!< List of neighbors in new config
        GlobalArray<float> m_energy_new;                      //!< Energy contribution per neighbor in new config
        GlobalArray<unsigned int> m_nneigh_patch_new;         //!< Number of neighbors in new config
        GlobalArray<Scalar> m_additive_cutoff;                //!< Per-type additive cutoffs from patch potential

        GlobalArray<hpmc_counters_t> m_counters;                    //!< Per-device counters
        GlobalArray<hpmc_implicit_counters_t> m_implicit_counters;  //!< Per-device counters for depletants

        std::vector<std::vector<hipStream_t> > m_depletant_streams;  //!< Stream for every particle type, and device

        //!< Variables for implicit depletants
        GlobalArray<Scalar> m_lambda;                              //!< Poisson means, per type pair

        //! Set up excell_list
        virtual void initializeExcellMem();

        //! Reallocate nlist as necessary
        bool checkReallocate();

        //! Reallocate nlist as necessary for energy evaluation
        bool checkReallocatePatch();

        //! Set the nominal width appropriate for looped moves
        virtual void updateCellWidth();

        //! Update GPU memory hints
        virtual void updateGPUAdvice();
    };

template< class Shape >
IntegratorHPMCMonoGPU< Shape >::IntegratorHPMCMonoGPU(std::shared_ptr<SystemDefinition> sysdef,
                                                                   std::shared_ptr<CellList> cl,
                                                                   unsigned int seed)
    : IntegratorHPMCMono<Shape>(sysdef, seed), m_cl(cl),
      m_update_order(this->m_exec_conf, seed+this->m_exec_conf->getRank()),
      m_maxn(0), m_maxn_patch(0)
    {
    this->m_cl->setRadius(1);
    this->m_cl->setComputeTDB(false);
    this->m_cl->setFlagType();
    this->m_cl->setComputeIdx(true);

    // with multiple GPUs, request a cell list per device
    m_cl->setPerDevice(this->m_exec_conf->allConcurrentManagedAccess());

    // set last dim to a bogus value so that it will re-init on the first call
    m_last_dim = make_uint3(0xffffffff, 0xffffffff, 0xffffffff);
    m_last_nmax = 0xffffffff;

    hipDeviceProp_t dev_prop = this->m_exec_conf->dev_prop;
    m_tuner_moves.reset(new Autotuner(dev_prop.warpSize, dev_prop.maxThreadsPerBlock, dev_prop.warpSize, 5, 1000000, "hpmc_moves", this->m_exec_conf));
    m_tuner_update_pdata.reset(new Autotuner(dev_prop.warpSize, dev_prop.maxThreadsPerBlock, dev_prop.warpSize, 5, 1000000, "hpmc_update_pdata", this->m_exec_conf));
    m_tuner_excell_block_size.reset(new Autotuner(dev_prop.warpSize, dev_prop.maxThreadsPerBlock, dev_prop.warpSize, 5, 1000000, "hpmc_excell_block_size", this->m_exec_conf));
<<<<<<< HEAD
    m_tuner_accept.reset(new Autotuner(dev_prop.warpSize, dev_prop.maxThreadsPerBlock, dev_prop.warpSize, 5, 1000000, "hpmc_accept", this->m_exec_conf));
    m_tuner_num_depletants.reset(new Autotuner(dev_prop.warpSize, dev_prop.maxThreadsPerBlock, dev_prop.warpSize, 5, 1000000, "hpmc_num_depletants", this->m_exec_conf));
=======
>>>>>>> 4707ef74

    // tuning parameters for narrow phase
    std::vector<unsigned int> valid_params;
    const unsigned int narrow_phase_max_tpp = dev_prop.maxThreadsPerBlock;
    for (unsigned int block_size = dev_prop.warpSize; block_size <= (unsigned int) dev_prop.maxThreadsPerBlock; block_size += dev_prop.warpSize)
        {
        for (unsigned int group_size=1; group_size <= narrow_phase_max_tpp; group_size*=2)
            {
            if ((block_size % group_size) == 0)
                valid_params.push_back(block_size*10000 + group_size);
            }
        }

    m_tuner_accept.reset(new Autotuner(valid_params, 5, 100000, "hpmc_accept", this->m_exec_conf));
    m_tuner_narrow.reset(new Autotuner(valid_params, 5, 100000, "hpmc_narrow", this->m_exec_conf));

    // tuning parameters for depletants
    std::vector<unsigned int> valid_params_depletants;
    for (unsigned int block_size = dev_prop.warpSize; block_size <= (unsigned int) dev_prop.maxThreadsPerBlock; block_size += dev_prop.warpSize)
        {
        for (unsigned int group_size=1; group_size <= narrow_phase_max_tpp; group_size*=2)
            {
            for (unsigned int depletants_per_group=1; depletants_per_group <= 32; depletants_per_group*=2)
                {
                if ((block_size % group_size) == 0)
                    valid_params_depletants.push_back(block_size*1000000 + depletants_per_group*10000 + group_size);
                }
            }
        }
    m_tuner_depletants.reset(new Autotuner(valid_params_depletants, 5, 100000, "hpmc_depletants", this->m_exec_conf));

    // initialize memory
    GlobalArray<Scalar4>(1,this->m_exec_conf).swap(m_trial_postype);
    TAG_ALLOCATION(m_trial_postype);

    GlobalArray<Scalar4>(1, this->m_exec_conf).swap(m_trial_orientation);
    TAG_ALLOCATION(m_trial_orientation);

    GlobalArray<unsigned int>(1,this->m_exec_conf).swap(m_trial_move_type);
    TAG_ALLOCATION(m_trial_move_type);

    GlobalArray<unsigned int>(1, this->m_exec_conf).swap(m_reject_out_of_cell);
    TAG_ALLOCATION(m_reject_out_of_cell);

    GlobalArray<unsigned int>(1, this->m_exec_conf).swap(m_reject);
    TAG_ALLOCATION(m_reject);

    GlobalArray<unsigned int>(1, this->m_exec_conf).swap(m_reject_out);
    TAG_ALLOCATION(m_reject_out);

    GlobalArray<unsigned int>(1, this->m_exec_conf).swap(m_nlist);
    TAG_ALLOCATION(m_nlist);

    GlobalArray<unsigned int>(1, this->m_exec_conf).swap(m_nneigh);
    TAG_ALLOCATION(m_nneigh);

    GlobalArray<unsigned int>(1, this->m_exec_conf).swap(m_nlist_patch_old);
    TAG_ALLOCATION(m_nlist_patch_old);

    GlobalArray<unsigned int>(1, this->m_exec_conf).swap(m_nlist_patch_new);
    TAG_ALLOCATION(m_nlist_patch_new);

    GlobalArray<unsigned int>(1, this->m_exec_conf).swap(m_nneigh_patch_old);
    TAG_ALLOCATION(m_nneigh_patch_old);

    GlobalArray<unsigned int>(1, this->m_exec_conf).swap(m_nneigh_patch_new);
    TAG_ALLOCATION(m_nneigh_patch_new);

    GlobalArray<float>(1, this->m_exec_conf).swap(m_energy_old);
    TAG_ALLOCATION(m_energy_old);

    GlobalArray<float>(1, this->m_exec_conf).swap(m_energy_new);
    TAG_ALLOCATION(m_energy_new);

    GlobalArray<unsigned int>(1, this->m_exec_conf).swap(m_overflow);
    TAG_ALLOCATION(m_overflow);

    GlobalArray<unsigned int>(1, this->m_exec_conf).swap(m_overflow_patch);
    TAG_ALLOCATION(m_overflow_patch);

    GlobalArray<unsigned int>(1, this->m_exec_conf).swap(m_condition);
    TAG_ALLOCATION(m_condition);

    #if defined(__HIP_PLATFORM_NVCC__)
    if (this->m_exec_conf->allConcurrentManagedAccess())
        {
        // set memory hints
        auto gpu_map = this->m_exec_conf->getGPUIds();
        cudaMemAdvise(m_condition.get(), sizeof(unsigned int), cudaMemAdviseSetPreferredLocation, cudaCpuDeviceId);
        cudaMemPrefetchAsync(m_condition.get(), sizeof(unsigned int), cudaCpuDeviceId);

        for (unsigned int idev = 0; idev < this->m_exec_conf->getNumActiveGPUs(); ++idev)
            {
            cudaMemAdvise(m_condition.get(), sizeof(unsigned int), cudaMemAdviseSetAccessedBy, gpu_map[idev]);
            }
        CHECK_CUDA_ERROR();
        }
    #endif

    GlobalArray<unsigned int> excell_size(0, this->m_exec_conf);
    m_excell_size.swap(excell_size);
    TAG_ALLOCATION(m_excell_size);

    GlobalArray<unsigned int> excell_idx(0, this->m_exec_conf);
    m_excell_idx.swap(excell_idx);
    TAG_ALLOCATION(m_excell_idx);

    GlobalArray<unsigned int>(1, this->m_exec_conf).swap(m_n_depletants);
    TAG_ALLOCATION(m_n_depletants);

    //! One counter per GPU, separated by an entire memory page
    unsigned int pitch = (getpagesize() + sizeof(hpmc_counters_t)-1)/sizeof(hpmc_counters_t);
    GlobalArray<hpmc_counters_t>(pitch, this->m_exec_conf->getNumActiveGPUs(), this->m_exec_conf).swap(m_counters);
    TAG_ALLOCATION(m_counters);

    #ifdef __HIP_PLATFORM_NVCC__
    if (this->m_exec_conf->allConcurrentManagedAccess())
        {
        // set memory hints
        auto gpu_map = this->m_exec_conf->getGPUIds();
        for (unsigned int idev = 0; idev < this->m_exec_conf->getNumActiveGPUs(); ++idev)
            {
            cudaMemAdvise(m_counters.get()+idev*m_counters.getPitch(), sizeof(hpmc_counters_t)*m_counters.getPitch(), cudaMemAdviseSetPreferredLocation, gpu_map[idev]);
            cudaMemPrefetchAsync(m_counters.get()+idev*m_counters.getPitch(), sizeof(hpmc_counters_t)*m_counters.getPitch(), gpu_map[idev]);
            }
        CHECK_CUDA_ERROR();
        }
    #endif

    // ntypes counters per GPU, separated by at least a memory page
    pitch = (getpagesize() + sizeof(hpmc_implicit_counters_t)-1)/sizeof(hpmc_implicit_counters_t);
    GlobalArray<hpmc_implicit_counters_t>(std::max(pitch, this->m_implicit_count.getNumElements()),
        this->m_exec_conf->getNumActiveGPUs(), this->m_exec_conf).swap(m_implicit_counters);
    TAG_ALLOCATION(m_implicit_counters);

    #ifdef __HIP_PLATFORM_NVCC__
    if (this->m_exec_conf->allConcurrentManagedAccess())
        {
        // set memory hints
        auto gpu_map = this->m_exec_conf->getGPUIds();
        for (unsigned int idev = 0; idev < this->m_exec_conf->getNumActiveGPUs(); ++idev)
            {
            cudaMemAdvise(m_implicit_counters.get()+idev*m_implicit_counters.getPitch(),
                sizeof(hpmc_implicit_counters_t)*m_implicit_counters.getPitch(), cudaMemAdviseSetPreferredLocation, gpu_map[idev]);
            cudaMemPrefetchAsync(m_implicit_counters.get()+idev*m_implicit_counters.getPitch(),
                sizeof(hpmc_implicit_counters_t)*m_implicit_counters.getPitch(), gpu_map[idev]);
            }
        }
    #endif

        {
        ArrayHandle<unsigned int> h_overflow(m_overflow, access_location::host, access_mode::overwrite);
        *h_overflow.data = 0;
        }

        {
        ArrayHandle<unsigned int> h_overflow_patch(m_overflow_patch, access_location::host, access_mode::overwrite);
        *h_overflow_patch.data = 0;
        }

    // Depletants
    unsigned int ntypes = this->m_pdata->getNTypes();
    GlobalArray<Scalar> lambda(ntypes*this->m_depletant_idx.getNumElements(), this->m_exec_conf);
    m_lambda.swap(lambda);
    TAG_ALLOCATION(m_lambda);

<<<<<<< HEAD
    m_depletant_streams.resize(this->m_depletant_idx.getNumElements());
    for (unsigned int itype = 0; itype < this->m_pdata->getNTypes(); ++itype)
        {
        for (unsigned int jtype = 0; jtype < this->m_pdata->getNTypes(); ++jtype)
            {
            m_depletant_streams[this->m_depletant_idx(itype,jtype)].resize(this->m_exec_conf->getNumActiveGPUs());
            for (int idev = this->m_exec_conf->getNumActiveGPUs() - 1; idev >= 0; --idev)
                {
                hipSetDevice(this->m_exec_conf->getGPUIds()[idev]);
                hipStreamCreate(&m_depletant_streams[this->m_depletant_idx(itype,jtype)][idev]);
                }
            }
        }

=======
>>>>>>> 4707ef74
    #ifdef __HIP_PLATFORM_NVCC__
    // memory hint for overlap matrix
    if (this->m_exec_conf->allConcurrentManagedAccess())
        {
        cudaMemAdvise(this->m_overlaps.get(), sizeof(unsigned int)*this->m_overlaps.getNumElements(), cudaMemAdviseSetReadMostly, 0);
        CHECK_CUDA_ERROR();
        }
    #endif

    // patch
    GlobalArray<Scalar>(this->m_pdata->getNTypes(), this->m_exec_conf).swap(m_additive_cutoff);
    TAG_ALLOCATION(m_additive_cutoff);
    }

template<class Shape>
void IntegratorHPMCMonoGPU<Shape>::setPatchEnergy(std::shared_ptr< PatchEnergy > patch)
    {
    IntegratorHPMCMono<Shape>::setPatchEnergy(patch);

    if (patch)
        {
        // tuning params for patch narrow phase
        std::vector<unsigned int> valid_params_patch;
        const unsigned int narrow_phase_max_threads_per_eval = this->m_exec_conf->dev_prop.warpSize;
        auto& launch_bounds = patch->getLaunchBounds();
        for (auto cur_launch_bounds: launch_bounds)
            {
            for (unsigned int group_size=1; group_size <= cur_launch_bounds; group_size*=2)
                {
                for (unsigned int eval_threads=1; eval_threads <= narrow_phase_max_threads_per_eval; eval_threads *= 2)
                    {
                    if ((cur_launch_bounds % (group_size*eval_threads)) == 0)
                        valid_params_patch.push_back(cur_launch_bounds*1000000 + group_size*100 + eval_threads);
                    }
                }
            }
        m_tuner_narrow_patch.reset(new Autotuner(valid_params_patch, 5, 100000, "hpmc_narrow_patch", this->m_exec_conf));
        }
    }


template< class Shape >
IntegratorHPMCMonoGPU< Shape >::~IntegratorHPMCMonoGPU()
    {
    for (auto s: m_depletant_streams)
        {
        for (int idev = this->m_exec_conf->getNumActiveGPUs() - 1; idev >= 0; --idev)
            {
            hipSetDevice(this->m_exec_conf->getGPUIds()[idev]);
            hipStreamDestroy(s[idev]);
            }
        }
    }

template< class Shape >
void IntegratorHPMCMonoGPU< Shape >::updateGPUAdvice()
    {
    #ifdef __HIP_PLATFORM_NVCC__
    // update memory hints
    if (this->m_exec_conf->allConcurrentManagedAccess())
        {
        // set memory hints
        auto gpu_map = this->m_exec_conf->getGPUIds();
        for (unsigned int idev = 0; idev < this->m_exec_conf->getNumActiveGPUs(); ++idev)
            {
            auto range = this->m_pdata->getGPUPartition().getRange(idev);

            unsigned int nelem = range.second-range.first;
            if (nelem == 0)
                continue;

            cudaMemAdvise(m_trial_postype.get()+range.first, sizeof(Scalar4)*nelem, cudaMemAdviseSetPreferredLocation, gpu_map[idev]);
            cudaMemPrefetchAsync(m_trial_postype.get()+range.first, sizeof(Scalar4)*nelem, gpu_map[idev]);

            cudaMemAdvise(m_trial_move_type.get()+range.first, sizeof(unsigned int)*nelem, cudaMemAdviseSetPreferredLocation, gpu_map[idev]);
            cudaMemPrefetchAsync(m_trial_move_type.get()+range.first, sizeof(unsigned int)*nelem, gpu_map[idev]);

            cudaMemAdvise(m_reject.get()+range.first, sizeof(unsigned int)*nelem, cudaMemAdviseSetPreferredLocation, gpu_map[idev]);
            cudaMemPrefetchAsync(m_reject.get()+range.first, sizeof(unsigned int)*nelem, gpu_map[idev]);

            cudaMemAdvise(m_n_depletants.get()+range.first, sizeof(unsigned int)*nelem, cudaMemAdviseSetPreferredLocation, gpu_map[idev]);
            cudaMemPrefetchAsync(m_n_depletants.get()+range.first, sizeof(unsigned int)*nelem, gpu_map[idev]);

            cudaMemAdvise(m_trial_orientation.get()+range.first, sizeof(Scalar4)*nelem, cudaMemAdviseSetPreferredLocation, gpu_map[idev]);
            cudaMemPrefetchAsync(m_trial_orientation.get()+range.first, sizeof(Scalar4)*nelem, gpu_map[idev]);

            cudaMemAdvise(m_nneigh.get()+range.first, sizeof(unsigned int)*nelem, cudaMemAdviseSetPreferredLocation, gpu_map[idev]);
            cudaMemPrefetchAsync(m_nneigh.get()+range.first, sizeof(unsigned int)*nelem, gpu_map[idev]);

            cudaMemAdvise(m_reject_out.get()+range.first, sizeof(unsigned int)*nelem, cudaMemAdviseSetPreferredLocation, gpu_map[idev]);
            cudaMemPrefetchAsync(m_reject_out.get()+range.first, sizeof(unsigned int)*nelem, gpu_map[idev]);

            cudaMemAdvise(m_reject_out_of_cell.get()+range.first, sizeof(unsigned int)*nelem, cudaMemAdviseSetPreferredLocation, gpu_map[idev]);
            cudaMemPrefetchAsync(m_reject_out_of_cell.get()+range.first, sizeof(unsigned int)*nelem, gpu_map[idev]);

            if (this->m_patch && !this->m_patch_log)
                {
                cudaMemAdvise(m_nneigh_patch_old.get()+range.first, sizeof(unsigned int)*nelem, cudaMemAdviseSetPreferredLocation, gpu_map[idev]);
                cudaMemPrefetchAsync(m_nneigh_patch_old.get()+range.first, sizeof(unsigned int)*nelem, gpu_map[idev]);

                cudaMemAdvise(m_nneigh_patch_new.get()+range.first, sizeof(unsigned int)*nelem, cudaMemAdviseSetPreferredLocation, gpu_map[idev]);
                cudaMemPrefetchAsync(m_nneigh_patch_new.get()+range.first, sizeof(unsigned int)*nelem, gpu_map[idev]);
                }
            CHECK_CUDA_ERROR();
            }
        }
    #endif
    }

template< class Shape >
void IntegratorHPMCMonoGPU< Shape >::update(unsigned int timestep)
    {
    IntegratorHPMC::update(timestep);

    if (this->m_patch && !this->m_patch_log)
        {
        ArrayHandle<Scalar> h_additive_cutoff(m_additive_cutoff, access_location::host, access_mode::overwrite);
        for (unsigned int itype = 0; itype < this->m_pdata->getNTypes(); ++itype)
            {
            h_additive_cutoff.data[itype] = this->m_patch->getAdditiveCutoff(itype);
            }
        }

    // rng for shuffle and grid shift
    hoomd::RandomGenerator rng(hoomd::RNGIdentifier::HPMCMonoShift, this->m_seed, timestep);

    if (this->m_pdata->getN() > 0)
        {
        // compute the width of the active region
        Scalar3 npd = this->m_pdata->getBox().getNearestPlaneDistance();
        Scalar3 ghost_fraction = this->m_nominal_width / npd;

        // check if we are below a minimum image convention box size
        // the minimum image convention comes from the global box, not the local one
        BoxDim global_box = this->m_pdata->getGlobalBox();
        Scalar3 nearest_plane_distance = global_box.getNearestPlaneDistance();

        if ((global_box.getPeriodic().x && nearest_plane_distance.x <= this->m_nominal_width*2) ||
            (global_box.getPeriodic().y && nearest_plane_distance.y <= this->m_nominal_width*2) ||
            (this->m_sysdef->getNDimensions() == 3 && global_box.getPeriodic().z && nearest_plane_distance.z <= this->m_nominal_width*2))
            {
            this->m_exec_conf->msg->error() << "Simulation box too small for GPU accelerated HPMC execution - increase it so the minimum image convention works" << std::endl;
            throw std::runtime_error("Error performing HPMC update");
            }

        // update the cell list
        this->m_cl->compute(timestep);

        // start the profile
        if (this->m_prof) this->m_prof->push(this->m_exec_conf, "HPMC");

        // if the cell list is a different size than last time, reinitialize the expanded cell list
        uint3 cur_dim = this->m_cl->getDim();
        if (m_last_dim.x != cur_dim.x || m_last_dim.y != cur_dim.y || m_last_dim.z != cur_dim.z
            || m_last_nmax != this->m_cl->getNmax())
            {
            initializeExcellMem();

            m_last_dim = cur_dim;
            m_last_nmax = this->m_cl->getNmax();
            }

        // test if we are in domain decomposition mode
        bool domain_decomposition = false;
#ifdef ENABLE_MPI
        if (this->m_comm)
            domain_decomposition = true;
#endif

        // resize some arrays
        bool resized = m_reject.getNumElements() < this->m_pdata->getMaxN();

        bool update_gpu_advice = false;

        if (resized)
            {
            m_reject.resize(this->m_pdata->getMaxN());
            m_reject_out_of_cell.resize(this->m_pdata->getMaxN());
            m_reject_out.resize(this->m_pdata->getMaxN());
            m_nneigh.resize(this->m_pdata->getMaxN());
            m_trial_postype.resize(this->m_pdata->getMaxN());
            m_trial_orientation.resize(this->m_pdata->getMaxN());
            m_trial_move_type.resize(this->m_pdata->getMaxN());
            m_n_depletants.resize(this->m_pdata->getMaxN());

            update_gpu_advice = true;
            }

        if (m_nneigh_patch_old.getNumElements() < this->m_pdata->getMaxN()
            && this->m_patch && !this->m_patch_log)
            {
            m_nneigh_patch_old.resize(this->m_pdata->getMaxN());
            m_nneigh_patch_new.resize(this->m_pdata->getMaxN());

            update_gpu_advice = true;
            }


        if (update_gpu_advice)
            updateGPUAdvice();

        m_update_order.resize(this->m_pdata->getN());

        // access the cell list data
        ArrayHandle<unsigned int> d_cell_size(this->m_cl->getCellSizeArray(), access_location::device, access_mode::read);
        ArrayHandle<unsigned int> d_cell_idx(this->m_cl->getIndexArray(), access_location::device, access_mode::read);
        ArrayHandle<unsigned int> d_cell_adj(this->m_cl->getCellAdjArray(), access_location::device, access_mode::read);

        // per-device cell list data
        const ArrayHandle<unsigned int>& d_cell_size_per_device = m_cl->getPerDevice() ?
            ArrayHandle<unsigned int>(m_cl->getCellSizeArrayPerDevice(),access_location::device, access_mode::read) :
            ArrayHandle<unsigned int>(GlobalArray<unsigned int>(), access_location::device, access_mode::read);
        const ArrayHandle<unsigned int>& d_cell_idx_per_device = m_cl->getPerDevice() ?
            ArrayHandle<unsigned int>(m_cl->getIndexArrayPerDevice(), access_location::device, access_mode::read) :
            ArrayHandle<unsigned int>(GlobalArray<unsigned int>(), access_location::device, access_mode::read);

        unsigned int ngpu = this->m_exec_conf->getNumActiveGPUs();
        if (ngpu > 1)
            {
            // reset per-device counters
            ArrayHandle<hpmc_counters_t> d_counters_per_device(this->m_counters, access_location::device, access_mode::overwrite);
            hipMemset(d_counters_per_device.data, 0, sizeof(hpmc_counters_t)*this->m_counters.getNumElements());
            if (this->m_exec_conf->isCUDAErrorCheckingEnabled()) CHECK_CUDA_ERROR();

            ArrayHandle<hpmc_implicit_counters_t> d_implicit_counters_per_device(this->m_implicit_counters, access_location::device, access_mode::overwrite);
            hipMemset(d_implicit_counters_per_device.data, 0, sizeof(hpmc_implicit_counters_t)*this->m_implicit_counters.getNumElements());
            if (this->m_exec_conf->isCUDAErrorCheckingEnabled()) CHECK_CUDA_ERROR();
            }

        // access the parameters and interaction matrix
        auto & params = this->getParams();

        ArrayHandle<unsigned int> d_overlaps(this->m_overlaps, access_location::device, access_mode::read);

        // access the move sizes by type
        ArrayHandle<Scalar> d_d(this->m_d, access_location::device, access_mode::read);
        ArrayHandle<Scalar> d_a(this->m_a, access_location::device, access_mode::read);

        BoxDim box = this->m_pdata->getBox();

        Scalar3 ghost_width = this->m_cl->getGhostWidth();

        // randomize particle update order
        this->m_update_order.shuffle(timestep);

        // expanded cells & neighbor list
        ArrayHandle< unsigned int > d_excell_idx(m_excell_idx, access_location::device, access_mode::overwrite);
        ArrayHandle< unsigned int > d_excell_size(m_excell_size, access_location::device, access_mode::overwrite);

        // update the expanded cells
        this->m_tuner_excell_block_size->begin();
        gpu::hpmc_excell(d_excell_idx.data,
                            d_excell_size.data,
                            m_excell_list_indexer,
                            m_cl->getPerDevice() ? d_cell_idx_per_device.data : d_cell_idx.data,
                            m_cl->getPerDevice() ? d_cell_size_per_device.data : d_cell_size.data,
                            d_cell_adj.data,
                            this->m_cl->getCellIndexer(),
                            this->m_cl->getCellListIndexer(),
                            this->m_cl->getCellAdjIndexer(),
                            this->m_exec_conf->getNumActiveGPUs(),
                            this->m_tuner_excell_block_size->getParam());
        if (this->m_exec_conf->isCUDAErrorCheckingEnabled()) CHECK_CUDA_ERROR();
        this->m_tuner_excell_block_size->end();

        bool reallocate = false;
        // depletants
        ArrayHandle<Scalar> d_lambda(m_lambda, access_location::device, access_mode::read);

        for (unsigned int i = 0; i < this->m_nselect; i++)
            {
                { // ArrayHandle scope
                ArrayHandle<unsigned int> d_update_order_by_ptl(m_update_order.get(), access_location::device, access_mode::read);
                ArrayHandle<unsigned int> d_nlist(m_nlist, access_location::device, access_mode::read);
                ArrayHandle<unsigned int> d_nneigh(m_nneigh, access_location::device, access_mode::read);
                ArrayHandle<unsigned int> d_overflow(m_overflow, access_location::device, access_mode::read);
                ArrayHandle<unsigned int> d_reject_out_of_cell(m_reject_out_of_cell, access_location::device, access_mode::overwrite);

                // access data for proposed moves
                ArrayHandle<Scalar4> d_trial_postype(m_trial_postype, access_location::device, access_mode::overwrite);
                ArrayHandle<Scalar4> d_trial_orientation(m_trial_orientation, access_location::device, access_mode::overwrite);
                ArrayHandle<unsigned int> d_trial_move_type(m_trial_move_type, access_location::device, access_mode::overwrite);

                // access the particle data
                ArrayHandle<Scalar4> d_postype(this->m_pdata->getPositions(), access_location::device, access_mode::read);
                ArrayHandle<Scalar4> d_orientation(this->m_pdata->getOrientationArray(), access_location::device, access_mode::read);

                // MC counters
                ArrayHandle<hpmc_counters_t> d_counters(this->m_count_total, access_location::device, access_mode::read);
                ArrayHandle<hpmc_counters_t> d_counters_per_device(this->m_counters, access_location::device, access_mode::read);

                // fill the parameter structure for the GPU kernels
                gpu::hpmc_args_t args(
                    d_postype.data,
                    d_orientation.data,
                    ngpu > 1 ? d_counters_per_device.data : d_counters.data,
                    this->m_counters.getPitch(),
                    this->m_cl->getCellIndexer(),
                    this->m_cl->getDim(),
                    ghost_width,
                    this->m_pdata->getN(),
                    this->m_pdata->getNGhosts(),
                    this->m_pdata->getNTypes(),
                    this->m_seed + this->m_exec_conf->getRank()*this->m_nselect + i,
                    d_d.data,
                    d_a.data,
                    d_overlaps.data,
                    this->m_overlap_idx,
                    this->m_move_ratio,
                    timestep,
                    this->m_sysdef->getNDimensions(),
                    box,
                    i,
                    ghost_fraction,
                    domain_decomposition,
                    0, // block size
                    0, // tpp
                    d_reject_out_of_cell.data,
                    d_trial_postype.data,
                    d_trial_orientation.data,
                    d_trial_move_type.data,
                    d_update_order_by_ptl.data,
                    d_excell_idx.data,
                    d_excell_size.data,
                    m_excell_list_indexer,
                    d_nlist.data,
                    d_nneigh.data,
                    m_maxn,
                    d_overflow.data,
                    i == 0,
                    this->m_exec_conf->dev_prop,
                    this->m_pdata->getGPUPartition());

                // propose trial moves, \sa gpu::kernel::hpmc_moves

                // reset acceptance results and move types
                m_tuner_moves->begin();
                args.block_size = m_tuner_moves->getParam();
                gpu::hpmc_gen_moves<Shape>(args, params.data());
                if (this->m_exec_conf->isCUDAErrorCheckingEnabled())
                    CHECK_CUDA_ERROR();
                m_tuner_moves->end();
                }

            // make sure neighbor list size is sufficient before running the kernels
            checkReallocate();

            do
                {
                    { // ArrayHandle scope
                    ArrayHandle<unsigned int> d_update_order_by_ptl(m_update_order.get(), access_location::device, access_mode::read);
                    ArrayHandle<unsigned int> d_nlist(m_nlist, access_location::device, access_mode::overwrite);
                    ArrayHandle<unsigned int> d_nneigh(m_nneigh, access_location::device, access_mode::overwrite);
                    ArrayHandle<unsigned int> d_overflow(m_overflow, access_location::device, access_mode::readwrite);
                    ArrayHandle<unsigned int> d_reject_out_of_cell(m_reject_out_of_cell, access_location::device, access_mode::read);

                    // access data for proposed moves
                    ArrayHandle<Scalar4> d_trial_postype(m_trial_postype, access_location::device, access_mode::read);
                    ArrayHandle<Scalar4> d_trial_orientation(m_trial_orientation, access_location::device, access_mode::read);
                    ArrayHandle<unsigned int> d_trial_move_type(m_trial_move_type, access_location::device, access_mode::read);

                    // access the particle data
                    ArrayHandle<Scalar4> d_postype(this->m_pdata->getPositions(), access_location::device, access_mode::readwrite);
                    ArrayHandle<Scalar4> d_orientation(this->m_pdata->getOrientationArray(), access_location::device, access_mode::readwrite);

                    // MC counters
                    ArrayHandle<hpmc_counters_t> d_counters(this->m_count_total, access_location::device, access_mode::readwrite);
                    ArrayHandle<hpmc_counters_t> d_counters_per_device(this->m_counters, access_location::device, access_mode::readwrite);

                    // depletant counters
                    ArrayHandle<hpmc_implicit_counters_t> d_implicit_count(this->m_implicit_count, access_location::device, access_mode::readwrite);
                    ArrayHandle<hpmc_implicit_counters_t> d_implicit_counters_per_device(this->m_implicit_counters, access_location::device, access_mode::readwrite);

                    // fill the parameter structure for the GPU kernels
                    gpu::hpmc_args_t args(
                        d_postype.data,
                        d_orientation.data,
                        ngpu > 1 ? d_counters_per_device.data : d_counters.data,
                        this->m_counters.getPitch(),
                        this->m_cl->getCellIndexer(),
                        this->m_cl->getDim(),
                        ghost_width,
                        this->m_pdata->getN(),
                        this->m_pdata->getNGhosts(),
                        this->m_pdata->getNTypes(),
                        this->m_seed,
                        d_d.data,
                        d_a.data,
                        d_overlaps.data,
                        this->m_overlap_idx,
                        this->m_move_ratio,
                        timestep,
                        this->m_sysdef->getNDimensions(),
                        box,
                        this->m_exec_conf->getRank()*this->m_nselect + i,
                        ghost_fraction,
                        domain_decomposition,
                        0, // block size
                        0, // tpp
                        d_reject_out_of_cell.data,
                        d_trial_postype.data,
                        d_trial_orientation.data,
                        d_trial_move_type.data,
                        d_update_order_by_ptl.data,
                        d_excell_idx.data,
                        d_excell_size.data,
                        m_excell_list_indexer,
                        d_nlist.data,
                        d_nneigh.data,
                        m_maxn,
                        d_overflow.data,
                        i == 0,
                        this->m_exec_conf->dev_prop,
                        this->m_pdata->getGPUPartition());

                    /*
                     *  check overlaps, new configuration simultaneously against the old and the new configuration
                     */

                    this->m_exec_conf->beginMultiGPU();
                    m_tuner_narrow->begin();
                    unsigned int param = m_tuner_narrow->getParam();
                    args.block_size = param/10000;
                    args.tpp = param%10000;
                    gpu::hpmc_narrow_phase<Shape>(args, params.data());
                    if (this->m_exec_conf->isCUDAErrorCheckingEnabled())
                        CHECK_CUDA_ERROR();
                    m_tuner_narrow->end();
                    this->m_exec_conf->endMultiGPU();
                    } // end ArrayHandle scope

                reallocate = checkReallocate();

                if (reallocate)
                    {
                    continue;
                    }

                    { // ArrayHandle scope
                    ArrayHandle<unsigned int> d_update_order_by_ptl(m_update_order.get(), access_location::device, access_mode::read);
                    ArrayHandle<unsigned int> d_nlist(m_nlist, access_location::device, access_mode::readwrite);
                    ArrayHandle<unsigned int> d_nneigh(m_nneigh, access_location::device, access_mode::readwrite);
                    ArrayHandle<unsigned int> d_overflow(m_overflow, access_location::device, access_mode::readwrite);
                    ArrayHandle<unsigned int> d_reject_out_of_cell(m_reject_out_of_cell, access_location::device, access_mode::read);

                    // access data for proposed moves
                    ArrayHandle<Scalar4> d_trial_postype(m_trial_postype, access_location::device, access_mode::read);
                    ArrayHandle<Scalar4> d_trial_orientation(m_trial_orientation, access_location::device, access_mode::read);
                    ArrayHandle<unsigned int> d_trial_move_type(m_trial_move_type, access_location::device, access_mode::read);

                    // access the particle data
                    ArrayHandle<Scalar4> d_postype(this->m_pdata->getPositions(), access_location::device, access_mode::readwrite);
                    ArrayHandle<Scalar4> d_orientation(this->m_pdata->getOrientationArray(), access_location::device, access_mode::readwrite);

                    // MC counters
                    ArrayHandle<hpmc_counters_t> d_counters(this->m_count_total, access_location::device, access_mode::readwrite);
                    ArrayHandle<hpmc_counters_t> d_counters_per_device(this->m_counters, access_location::device, access_mode::readwrite);

                    // depletant counters
                    ArrayHandle<hpmc_implicit_counters_t> d_implicit_count(this->m_implicit_count, access_location::device, access_mode::readwrite);
                    ArrayHandle<hpmc_implicit_counters_t> d_implicit_counters_per_device(this->m_implicit_counters, access_location::device, access_mode::readwrite);

                    // fill the parameter structure for the GPU kernels
                    gpu::hpmc_args_t args(
                        d_postype.data,
                        d_orientation.data,
                        ngpu > 1 ? d_counters_per_device.data : d_counters.data,
                        this->m_counters.getPitch(),
                        this->m_cl->getCellIndexer(),
                        this->m_cl->getDim(),
                        ghost_width,
                        this->m_pdata->getN(),
                        this->m_pdata->getNGhosts(),
                        this->m_pdata->getNTypes(),
                        this->m_seed,
                        d_d.data,
                        d_a.data,
                        d_overlaps.data,
                        this->m_overlap_idx,
                        this->m_move_ratio,
                        timestep,
                        this->m_sysdef->getNDimensions(),
                        box,
                        this->m_exec_conf->getRank()*this->m_nselect + i,
                        ghost_fraction,
                        domain_decomposition,
                        0, // block size
                        0, // tpp
                        d_reject_out_of_cell.data,
                        d_trial_postype.data,
                        d_trial_orientation.data,
                        d_trial_move_type.data,
                        d_update_order_by_ptl.data,
                        d_excell_idx.data,
                        d_excell_size.data,
                        m_excell_list_indexer,
                        d_nlist.data,
                        d_nneigh.data,
                        m_maxn,
                        d_overflow.data,
                        i == 0,
                        this->m_exec_conf->dev_prop,
                        this->m_pdata->getGPUPartition());

                    /*
                     * Insert depletants
                     */
                    ArrayHandle<unsigned int> d_n_depletants(m_n_depletants, access_location::device, access_mode::overwrite);

                    // allow concurrency between depletant types in multi GPU block
                    this->m_exec_conf->beginMultiGPU();
                    for (unsigned int itype = 0; itype < this->m_pdata->getNTypes(); ++itype)
                        {
<<<<<<< HEAD
                        for (unsigned int jtype = itype; jtype < this->m_pdata->getNTypes(); ++jtype)
                            {
                            if (this->m_fugacity[this->m_depletant_idx(itype,jtype)] == 0)
                                continue;

                            // draw random number of depletant insertions per particle from Poisson distribution
                            this->m_exec_conf->beginMultiGPU();
                            m_tuner_num_depletants->begin();
                            gpu::generate_num_depletants(
                                this->m_seed,
                                timestep,
                                this->m_exec_conf->getRank()*this->m_nselect + i,
                                this->m_pdata->getNTypes(),
                                itype,
                                jtype,
                                this->m_depletant_idx,
                                d_lambda.data,
                                d_postype.data,
                                d_n_depletants.data,
                                m_tuner_num_depletants->getParam(),
                                &m_depletant_streams[this->m_depletant_idx(itype,jtype)].front(),
                                this->m_pdata->getGPUPartition());
                            if (this->m_exec_conf->isCUDAErrorCheckingEnabled())
                                CHECK_CUDA_ERROR();
                            m_tuner_num_depletants->end();
                            this->m_exec_conf->endMultiGPU();

                            // max reduce over result
                            unsigned int max_n_depletants[this->m_exec_conf->getNumActiveGPUs()];
                            gpu::get_max_num_depletants(
                                this->m_pdata->getN(),
                                d_n_depletants.data,
                                &max_n_depletants[0],
                                &m_depletant_streams[this->m_depletant_idx(itype,jtype)].front(),
                                this->m_pdata->getGPUPartition(),
                                this->m_exec_conf->getCachedAllocatorManaged());
                            if (this->m_exec_conf->isCUDAErrorCheckingEnabled())
                                CHECK_CUDA_ERROR();

                            // insert depletants on-the-fly
                            m_tuner_depletants->begin();
                            unsigned int param = m_tuner_depletants->getParam();
                            args.block_size = param/1000000;
                            unsigned int depletants_per_group = (param % 1000000)/10000;
                            args.tpp = param%10000;

                            gpu::hpmc_implicit_args_t implicit_args(
                                itype,
                                jtype,
                                this->m_depletant_idx,
                                ngpu > 1 ? d_implicit_counters_per_device.data : d_implicit_count.data,
                                m_implicit_counters.getPitch(),
                                d_lambda.data,
                                this->m_fugacity[this->m_depletant_idx(itype,jtype)] < 0,
                                d_n_depletants.data,
                                &max_n_depletants[0],
                                depletants_per_group,
                                &m_depletant_streams[this->m_depletant_idx(itype,jtype)].front()
                                );
                            gpu::hpmc_insert_depletants<Shape>(args, implicit_args, params.data());
                            if (this->m_exec_conf->isCUDAErrorCheckingEnabled())
                                CHECK_CUDA_ERROR();
                            m_tuner_depletants->end();
                            }
=======
                        if (this->m_fugacity[itype] == 0)
                            continue;

                        // insert depletants on-the-fly
                        this->m_exec_conf->beginMultiGPU();
                        m_tuner_depletants->begin();
                        unsigned int param = m_tuner_depletants->getParam();
                        args.block_size = param/10000;
                        args.tpp = param%10000;

                        gpu::hpmc_implicit_args_t implicit_args(itype,
                            ngpu > 1 ? d_implicit_counters_per_device.data : d_implicit_count.data,
                            m_implicit_counters.getPitch(),
                            d_lambda.data,
                            this->m_fugacity[itype] < 0,
                            this->m_quermass,
                            this->m_sweep_radius
                            );
                        gpu::hpmc_insert_depletants<Shape>(args, implicit_args, params.data());
                        if (this->m_exec_conf->isCUDAErrorCheckingEnabled())
                            CHECK_CUDA_ERROR();
                        m_tuner_depletants->end();
                        this->m_exec_conf->endMultiGPU();
>>>>>>> 4707ef74
                        }
                    this->m_exec_conf->endMultiGPU();
                    } // end ArrayHandle scope
                reallocate = checkReallocate();
                } while (reallocate);

            if (this->m_patch && !this->m_patch_log)
                {
                // make sure neighbor list size is sufficient before running the kernels
                checkReallocatePatch();

                do
                    {
                    ArrayHandle<unsigned int> d_update_order_by_ptl(m_update_order.get(), access_location::device, access_mode::read);
                    ArrayHandle<unsigned int> d_reject_out_of_cell(m_reject_out_of_cell, access_location::device, access_mode::read);

                    // access data for proposed moves
                    ArrayHandle<Scalar4> d_trial_postype(m_trial_postype, access_location::device, access_mode::read);
                    ArrayHandle<Scalar4> d_trial_orientation(m_trial_orientation, access_location::device, access_mode::read);
                    ArrayHandle<unsigned int> d_trial_move_type(m_trial_move_type, access_location::device, access_mode::read);

                    // access the particle data
                    ArrayHandle<Scalar4> d_postype(this->m_pdata->getPositions(), access_location::device, access_mode::readwrite);
                    ArrayHandle<Scalar4> d_orientation(this->m_pdata->getOrientationArray(), access_location::device, access_mode::readwrite);

                    // MC counters
                    ArrayHandle<hpmc_counters_t> d_counters(this->m_count_total, access_location::device, access_mode::readwrite);
                    ArrayHandle<hpmc_counters_t> d_counters_per_device(this->m_counters, access_location::device, access_mode::readwrite);

                    // depletant counters
                    ArrayHandle<hpmc_implicit_counters_t> d_implicit_count(this->m_implicit_count, access_location::device, access_mode::readwrite);
                    ArrayHandle<hpmc_implicit_counters_t> d_implicit_counters_per_device(this->m_implicit_counters, access_location::device, access_mode::readwrite);

                    // fill the parameter structure for the GPU kernels
                    gpu::hpmc_args_t args(
                        d_postype.data,
                        d_orientation.data,
                        ngpu > 1 ? d_counters_per_device.data : d_counters.data,
                        this->m_counters.getPitch(),
                        this->m_cl->getCellIndexer(),
                        this->m_cl->getDim(),
                        ghost_width,
                        this->m_pdata->getN(),
                        this->m_pdata->getNGhosts(),
                        this->m_pdata->getNTypes(),
                        this->m_seed,
                        d_d.data,
                        d_a.data,
                        d_overlaps.data,
                        this->m_overlap_idx,
                        this->m_move_ratio,
                        timestep,
                        this->m_sysdef->getNDimensions(),
                        box,
                        this->m_exec_conf->getRank()*this->m_nselect + i,
                        ghost_fraction,
                        domain_decomposition,
                        0, // block size
                        0, // tpp
                        d_reject_out_of_cell.data,
                        d_trial_postype.data,
                        d_trial_orientation.data,
                        d_trial_move_type.data,
                        d_update_order_by_ptl.data,
                        d_excell_idx.data,
                        d_excell_size.data,
                        m_excell_list_indexer,
                        0, // nlist
                        0, // nneigh
                        0, // naxn
                        0, // overflow
                        i == 0,
                        this->m_exec_conf->dev_prop,
                        this->m_pdata->getGPUPartition());

                    ArrayHandle<Scalar> d_charge(this->m_pdata->getCharges(), access_location::device, access_mode::read);
                    ArrayHandle<Scalar> d_diameter(this->m_pdata->getDiameters(), access_location::device, access_mode::read);
                    ArrayHandle<Scalar> d_additive_cutoff(m_additive_cutoff, access_location::device, access_mode::read);

                        {
                        /*
                         *  evaluate energy of old and new configuration simultaneously against the old and the new configuration
                         */
                        ArrayHandle<unsigned int> d_nlist_patch_old(m_nlist_patch_old, access_location::device, access_mode::overwrite);
                        ArrayHandle<float> d_energy_old(m_energy_old, access_location::device, access_mode::overwrite);
                        ArrayHandle<unsigned int> d_nneigh_patch_old(m_nneigh_patch_old, access_location::device, access_mode::overwrite);

                        ArrayHandle<unsigned int> d_nlist_patch_new(m_nlist_patch_new, access_location::device, access_mode::overwrite);
                        ArrayHandle<float> d_energy_new(m_energy_new, access_location::device, access_mode::overwrite);
                        ArrayHandle<unsigned int> d_nneigh_patch_new(m_nneigh_patch_new, access_location::device, access_mode::overwrite);

                        ArrayHandle<unsigned int> d_overflow_patch(m_overflow_patch, access_location::device, access_mode::readwrite);

                        unsigned int param = m_tuner_narrow_patch->getParam();
                        args.block_size = param/1000000;
                        args.tpp = (param%1000000)/100;
                        unsigned int eval_threads = param % 100;

                        gpu::hpmc_patch_args_t patch_args(
                            this->m_patch->getRCut(),
                            d_additive_cutoff.data,
                            d_nlist_patch_old.data,
                            d_nneigh_patch_old.data,
                            d_energy_old.data,
                            d_nlist_patch_new.data,
                            d_nneigh_patch_new.data,
                            d_energy_new.data,
                            m_maxn_patch,
                            d_overflow_patch.data,
                            d_charge.data,
                            d_diameter.data,
                            eval_threads,
                            args.block_size);

                        this->m_exec_conf->beginMultiGPU();
                        m_tuner_narrow_patch->begin();
                        gpu::hpmc_narrow_phase_patch(args,patch_args,*this->m_patch);
                        if (this->m_exec_conf->isCUDAErrorCheckingEnabled())
                            CHECK_CUDA_ERROR();
                        m_tuner_narrow_patch->end();
                        this->m_exec_conf->endMultiGPU();
                        } // end ArrayHandle scope

                    reallocate = checkReallocatePatch();
                    } while (reallocate);
                } // end patch energy

            /*
             * make accept/reject decisions
             */
             bool done = false;
             while (!done)
                {
                    {
                    ArrayHandle<unsigned int> d_update_order_by_ptl(m_update_order.get(), access_location::device, access_mode::read);
                    ArrayHandle<unsigned int> d_trial_move_type(m_trial_move_type, access_location::device, access_mode::read);
                    ArrayHandle<unsigned int> d_reject_out_of_cell(m_reject_out_of_cell, access_location::device, access_mode::read);
                    ArrayHandle<unsigned int> d_reject(m_reject, access_location::device, access_mode::readwrite);
                    ArrayHandle<unsigned int> d_reject_out(m_reject_out, access_location::device, access_mode::overwrite);
                    ArrayHandle<unsigned int> d_nneigh(m_nneigh, access_location::device, access_mode::read);
                    ArrayHandle<unsigned int> d_nlist(m_nlist, access_location::device, access_mode::read);
                    ArrayHandle<unsigned int> d_condition(m_condition, access_location::device, access_mode::overwrite);

                    // patch energy
                    ArrayHandle<unsigned int> d_nlist_patch_old(m_nlist_patch_old, access_location::device, access_mode::read);
                    ArrayHandle<unsigned int> d_nlist_patch_new(m_nlist_patch_new, access_location::device, access_mode::read);

                    ArrayHandle<unsigned int> d_nneigh_patch_old(m_nneigh_patch_old, access_location::device, access_mode::read);
                    ArrayHandle<unsigned int> d_nneigh_patch_new(m_nneigh_patch_new, access_location::device, access_mode::read);

                    ArrayHandle<float> d_energy_old(m_energy_old, access_location::device, access_mode::read);
                    ArrayHandle<float> d_energy_new(m_energy_new, access_location::device, access_mode::read);

                    // reset condition flag
                    hipMemsetAsync(d_condition.data, 0, sizeof(unsigned int));
                    if (this->m_exec_conf->isCUDAErrorCheckingEnabled())
                        CHECK_CUDA_ERROR();

                    this->m_exec_conf->beginMultiGPU();
                    m_tuner_accept->begin();
                    unsigned int param = m_tuner_accept->getParam();
                    unsigned int block_size = param/10000;
                    unsigned int tpp = param%10000;
                    gpu::hpmc_accept(d_update_order_by_ptl.data,
                        d_trial_move_type.data,
                        d_reject_out_of_cell.data,
                        d_reject.data,
                        d_reject_out.data,
                        d_nneigh.data,
                        d_nlist.data,
                        this->m_pdata->getN() + this->m_pdata->getNGhosts(),
                        this->m_pdata->getN(),
                        this->m_pdata->getGPUPartition(),
                        m_maxn,
                        (this->m_patch != 0) && !this->m_patch_log,
                        d_nlist_patch_old.data,
                        d_nlist_patch_new.data,
                        d_nneigh_patch_old.data,
                        d_nneigh_patch_new.data,
                        d_energy_old.data,
                        d_energy_new.data,
                        m_maxn_patch,
                        d_condition.data,
                        this->m_seed,
                        this->m_exec_conf->getRank()*this->m_nselect + i,
                        timestep,
                        block_size,
                        tpp);

                    if (this->m_exec_conf->isCUDAErrorCheckingEnabled())
                        CHECK_CUDA_ERROR();
                    m_tuner_accept->end();
                    this->m_exec_conf->endMultiGPU();

                    }
                // update reject flags
                std::swap(m_reject,  m_reject_out);

                    {
                    ArrayHandle<unsigned int> h_condition(m_condition, access_location::host, access_mode::read);
                    if (*h_condition.data == 0)
                        done = true;
                    }
                } //end while (!done)

                {
                // access data for proposed moves
                ArrayHandle<Scalar4> d_trial_postype(m_trial_postype, access_location::device, access_mode::read);
                ArrayHandle<Scalar4> d_trial_orientation(m_trial_orientation, access_location::device, access_mode::read);
                ArrayHandle<unsigned int> d_trial_move_type(m_trial_move_type, access_location::device, access_mode::read);

                // access the particle data
                ArrayHandle<Scalar4> d_postype(this->m_pdata->getPositions(), access_location::device, access_mode::readwrite);
                ArrayHandle<Scalar4> d_orientation(this->m_pdata->getOrientationArray(), access_location::device, access_mode::readwrite);

                // MC counters
                ArrayHandle<hpmc_counters_t> d_counters(this->m_count_total, access_location::device, access_mode::readwrite);
                ArrayHandle<hpmc_counters_t> d_counters_per_device(this->m_counters, access_location::device, access_mode::readwrite);

                // flags
                ArrayHandle<unsigned int> d_reject(m_reject, access_location::device, access_mode::read);

                // Update the particle data and statistics
                this->m_exec_conf->beginMultiGPU();
                m_tuner_update_pdata->begin();
                gpu::hpmc_update_args_t args(
                    d_postype.data,
                    d_orientation.data,
                    ngpu > 1 ? d_counters_per_device.data : d_counters.data,
                    this->m_pdata->getGPUPartition(),
                    d_trial_postype.data,
                    d_trial_orientation.data,
                    d_trial_move_type.data,
                    d_reject.data,
                    m_maxn,
                    m_tuner_update_pdata->getParam()
                    );
                gpu::hpmc_update_pdata<Shape>(args, params.data());
                if (this->m_exec_conf->isCUDAErrorCheckingEnabled())
                    CHECK_CUDA_ERROR();
                m_tuner_update_pdata->end();
                this->m_exec_conf->endMultiGPU();
                }
            } // end loop over nselect

        if (ngpu > 1)
            {
            // reduce per-device counters
            ArrayHandle<hpmc_counters_t> h_count_total(this->m_count_total, access_location::host, access_mode::readwrite);
            ArrayHandle<hpmc_counters_t> h_counters_per_device(m_counters, access_location::host, access_mode::read);

            for (unsigned int idev = 0; idev < ngpu; ++idev)
                {
                *h_count_total.data = *h_count_total.data + h_counters_per_device.data[idev*m_counters.getPitch()];
                }

            ArrayHandle<hpmc_implicit_counters_t> h_implicit_count_total(this->m_implicit_count, access_location::host, access_mode::readwrite);
            ArrayHandle<hpmc_implicit_counters_t> h_implicit_counters_per_device(m_implicit_counters, access_location::host, access_mode::read);

            for (unsigned int idev = 0; idev < ngpu; ++idev)
                {
                for (unsigned int itype = 0; itype < this->m_depletant_idx.getNumElements(); ++itype)
                    h_implicit_count_total.data[itype] = h_implicit_count_total.data[itype] + h_implicit_counters_per_device.data[itype+idev*m_implicit_counters.getPitch()];
                }
            }
        }

    // shift particles
    Scalar3 shift = make_scalar3(0,0,0);
    hoomd::UniformDistribution<Scalar> uniform(-this->m_nominal_width/Scalar(2.0),this->m_nominal_width/Scalar(2.0));
    shift.x = uniform(rng);
    shift.y = uniform(rng);
    if (this->m_sysdef->getNDimensions() == 3)
        {
        shift.z = uniform(rng);
        }

    if (this->m_pdata->getN() > 0)
        {
        BoxDim box = this->m_pdata->getBox();

        // access the particle data
        ArrayHandle<Scalar4> d_postype(this->m_pdata->getPositions(), access_location::device, access_mode::readwrite);
        ArrayHandle<Scalar4> d_orientation(this->m_pdata->getOrientationArray(), access_location::device, access_mode::readwrite);
        ArrayHandle<int3> d_image(this->m_pdata->getImages(), access_location::device, access_mode::readwrite);

        gpu::hpmc_shift(d_postype.data,
                               d_image.data,
                               this->m_pdata->getN(),
                               box,
                               shift,
                               128);
        }
    if (this->m_exec_conf->isCUDAErrorCheckingEnabled())
        CHECK_CUDA_ERROR();

    // update the particle data origin
    this->m_pdata->translateOrigin(shift);

    if (this->m_prof) this->m_prof->pop(this->m_exec_conf);

    this->communicate(true);

    // all particle have been moved, the aabb tree is now invalid
    this->m_aabb_tree_invalid = true;
    }

template< class Shape >
bool IntegratorHPMCMonoGPU< Shape >::checkReallocate()
    {
    // read back overflow condition and resize as necessary
    ArrayHandle<unsigned int> h_overflow(m_overflow, access_location::host, access_mode::read);
    unsigned int req_maxn = *h_overflow.data;

    bool maxn_changed = false;
    if (req_maxn > m_maxn)
        {
        m_maxn = req_maxn;
        maxn_changed = true;
        }

    unsigned int req_size_nlist = m_maxn*this->m_pdata->getN();

    // resize
    bool reallocate = req_size_nlist > m_nlist.getNumElements();
    if (reallocate)
        {
        this->m_exec_conf->msg->notice(9) << "hpmc resizing neighbor list " << m_nlist.getNumElements() << " -> " << req_size_nlist << std::endl;

        GlobalArray<unsigned int> nlist(req_size_nlist, this->m_exec_conf);
        m_nlist.swap(nlist);
        TAG_ALLOCATION(m_nlist);

        #ifdef __HIP_PLATFORM_NVCC__
        // update memory hints
        if (this->m_exec_conf->allConcurrentManagedAccess())
            {
            // set memory hints
            auto gpu_map = this->m_exec_conf->getGPUIds();
            for (unsigned int idev = 0; idev < this->m_exec_conf->getNumActiveGPUs(); ++idev)
                {
                auto range = this->m_pdata->getGPUPartition().getRange(idev);

                unsigned int nelem = range.second-range.first;
                if (nelem == 0)
                    continue;

                cudaMemAdvise(m_nlist.get()+range.first*m_maxn, sizeof(unsigned int)*nelem*m_maxn, cudaMemAdviseSetPreferredLocation, gpu_map[idev]);
                cudaMemPrefetchAsync(m_nlist.get()+range.first*m_maxn, sizeof(unsigned int)*nelem*m_maxn, gpu_map[idev]);
                CHECK_CUDA_ERROR();
                }
            }
        #endif
        }
    return reallocate || maxn_changed;
    }

template< class Shape >
bool IntegratorHPMCMonoGPU< Shape >::checkReallocatePatch()
    {
    // read back overflow condition and resize as necessary
    ArrayHandle<unsigned int> h_overflow_patch(m_overflow_patch, access_location::host, access_mode::read);
    unsigned int req_maxn = *h_overflow_patch.data;

    bool maxn_changed = false;
    if (req_maxn > m_maxn_patch)
        {
        m_maxn_patch = req_maxn;
        maxn_changed = true;
        }

    unsigned int req_size_nlist = m_maxn_patch*this->m_pdata->getN();

    // resize
    bool reallocate = req_size_nlist > m_nlist_patch_old.getNumElements();
    if (reallocate)
        {
        this->m_exec_conf->msg->notice(9) << "hpmc resizing patch neighbor list " << m_nlist_patch_old.getNumElements() << " -> " << req_size_nlist << std::endl;

        GlobalArray<unsigned int> nlist_patch_old(req_size_nlist, this->m_exec_conf);
        m_nlist_patch_old.swap(nlist_patch_old);
        TAG_ALLOCATION(m_nlist_patch_old);

        GlobalArray<unsigned int> nlist_patch_new(req_size_nlist, this->m_exec_conf);
        m_nlist_patch_new.swap(nlist_patch_new);
        TAG_ALLOCATION(m_nlist_patch_new);

        GlobalArray<float> energy_old(req_size_nlist, this->m_exec_conf);
        m_energy_old.swap(energy_old);
        TAG_ALLOCATION(m_energy_old);

        GlobalArray<float> energy_new(req_size_nlist, this->m_exec_conf);
        m_energy_new.swap(energy_new);
        TAG_ALLOCATION(m_energy_new);

        #ifdef __HIP_PLATFORM_NVCC__
        // update memory hints
        if (this->m_exec_conf->allConcurrentManagedAccess())
            {
            // set memory hints
            auto gpu_map = this->m_exec_conf->getGPUIds();
            for (unsigned int idev = 0; idev < this->m_exec_conf->getNumActiveGPUs(); ++idev)
                {
                auto range = this->m_pdata->getGPUPartition().getRange(idev);

                unsigned int nelem = range.second-range.first;
                if (nelem == 0)
                    continue;

                cudaMemAdvise(m_nlist_patch_old.get()+range.first*m_maxn_patch, sizeof(unsigned int)*nelem*m_maxn_patch, cudaMemAdviseSetPreferredLocation, gpu_map[idev]);
                cudaMemPrefetchAsync(m_nlist_patch_old.get()+range.first*m_maxn_patch, sizeof(unsigned int)*nelem*m_maxn_patch, gpu_map[idev]);
                CHECK_CUDA_ERROR();

                cudaMemAdvise(m_nlist_patch_new.get()+range.first*m_maxn_patch, sizeof(unsigned int)*nelem*m_maxn_patch, cudaMemAdviseSetPreferredLocation, gpu_map[idev]);
                cudaMemPrefetchAsync(m_nlist_patch_new.get()+range.first*m_maxn_patch, sizeof(unsigned int)*nelem*m_maxn_patch, gpu_map[idev]);
                CHECK_CUDA_ERROR();

                cudaMemAdvise(m_energy_old.get()+range.first*m_maxn_patch, sizeof(float)*nelem*m_maxn_patch, cudaMemAdviseSetPreferredLocation, gpu_map[idev]);
                cudaMemPrefetchAsync(m_energy_old.get()+range.first*m_maxn_patch, sizeof(float)*nelem*m_maxn_patch, gpu_map[idev]);
                CHECK_CUDA_ERROR();

                cudaMemAdvise(m_energy_new.get()+range.first*m_maxn_patch, sizeof(float)*nelem*m_maxn_patch, cudaMemAdviseSetPreferredLocation, gpu_map[idev]);
                cudaMemPrefetchAsync(m_energy_new.get()+range.first*m_maxn_patch, sizeof(float)*nelem*m_maxn_patch, gpu_map[idev]);
                CHECK_CUDA_ERROR();
                }
            }
        #endif
        }
    return reallocate || maxn_changed;
    }

template< class Shape >
void IntegratorHPMCMonoGPU< Shape >::initializeExcellMem()
    {
    this->m_exec_conf->msg->notice(4) << "hpmc resizing expanded cells" << std::endl;

    // get the current cell dimensions
    unsigned int num_cells = this->m_cl->getCellIndexer().getNumElements();
    unsigned int num_adj = this->m_cl->getCellAdjIndexer().getW();
    unsigned int n_cell_list = this->m_cl->getPerDevice() ? this->m_exec_conf->getNumActiveGPUs() : 1;
    unsigned int num_max = this->m_cl->getNmax()*n_cell_list;

    // make the excell dimensions the same, but with room for Nmax*Nadj in each cell
    m_excell_list_indexer = Index2D(num_max * num_adj, num_cells);

    // reallocate memory
    m_excell_idx.resize(m_excell_list_indexer.getNumElements());
    m_excell_size.resize(num_cells);

<<<<<<< HEAD
    #ifdef __HIP_PLATFORM_NVCC__
=======
    #if defined(__HIP_PLATFORM_NVCC__) && 0 // excell is currently not multi-GPU optimized, let the CUDA driver figure this out
>>>>>>> 4707ef74
    if (this->m_exec_conf->allConcurrentManagedAccess())
        {
        // set memory hints
        auto gpu_map = this->m_exec_conf->getGPUIds();
        for (unsigned int idev = 0; idev < this->m_exec_conf->getNumActiveGPUs(); ++idev)
            {
            cudaMemAdvise(m_excell_idx.get(), sizeof(unsigned int)*m_excell_idx.getNumElements(), cudaMemAdviseSetAccessedBy, gpu_map[idev]);
            cudaMemAdvise(m_excell_size.get(), sizeof(unsigned int)*m_excell_size.getNumElements(), cudaMemAdviseSetAccessedBy, gpu_map[idev]);
            CHECK_CUDA_ERROR();
            }
        }
    #endif
    }

template< class Shape >
void IntegratorHPMCMonoGPU< Shape >::slotNumTypesChange()
    {
    unsigned int old_ntypes = this->m_params.size();

    // call base class method
    IntegratorHPMCMono<Shape>::slotNumTypesChange();

    // skip the reallocation if the number of types does not change
    // this keeps shape parameters when restoring a snapshot
    // it will result in invalid coefficients if the snapshot has a different type id -> name mapping
    if (this->m_pdata->getNTypes() != old_ntypes)
        {
        unsigned int ntypes = this->m_pdata->getNTypes();

<<<<<<< HEAD
        // resize array
        GlobalArray<Scalar> lambda(ntypes*this->m_depletant_idx.getNumElements(), this->m_exec_conf);
        m_lambda.swap(lambda);
        TAG_ALLOCATION(m_lambda);

        // ntypes*ntypes counters per GPU, separated by at least a memory page
=======
        // resize arrays
        GlobalArray<Scalar> lambda(ntypes*ntypes, this->m_exec_conf);
        m_lambda.swap(lambda);
        TAG_ALLOCATION(m_lambda);

        GlobalArray<Scalar> additive_cutoff(ntypes*ntypes, this->m_exec_conf);
        m_additive_cutoff.swap(additive_cutoff);
        TAG_ALLOCATION(m_additive_cutoff);

        // ntypes counters per GPU, separated by at least a memory page
>>>>>>> 4707ef74
        unsigned int pitch = (getpagesize() + sizeof(hpmc_implicit_counters_t)-1)/sizeof(hpmc_implicit_counters_t);
        GlobalArray<hpmc_implicit_counters_t>(std::max(pitch, this->m_implicit_count.getNumElements()),
            this->m_exec_conf->getNumActiveGPUs(), this->m_exec_conf).swap(m_implicit_counters);
        TAG_ALLOCATION(m_implicit_counters);

        #ifdef __HIP_PLATFORM_NVCC__
        if (this->m_exec_conf->allConcurrentManagedAccess())
            {
            // memory hint for overlap matrix
            cudaMemAdvise(this->m_overlaps.get(), sizeof(unsigned int)*this->m_overlaps.getNumElements(), cudaMemAdviseSetReadMostly, 0);
            CHECK_CUDA_ERROR();
            }
        #endif

        // destroy old streams
        for (auto s: m_depletant_streams)
            {
            for (int idev = this->m_exec_conf->getNumActiveGPUs() - 1; idev >= 0; --idev)
                {
                hipSetDevice(this->m_exec_conf->getGPUIds()[idev]);
                hipStreamDestroy(s[idev]);
                }
            }

        // create new ones
        m_depletant_streams.resize(this->m_depletant_idx.getNumElements());
        for (unsigned int itype = 0; itype < this->m_pdata->getNTypes(); ++itype)
            {
            for (unsigned int jtype = 0; jtype < this->m_pdata->getNTypes(); ++jtype)
                {
                m_depletant_streams[this->m_depletant_idx(itype,jtype)].resize(this->m_exec_conf->getNumActiveGPUs());
                for (int idev = this->m_exec_conf->getNumActiveGPUs() - 1; idev >= 0; --idev)
                    {
                    hipSetDevice(this->m_exec_conf->getGPUIds()[idev]);
                    hipStreamCreate(&m_depletant_streams[this->m_depletant_idx(itype,jtype)][idev]);
                    }
                }
            }
        }
    }

template< class Shape >
void IntegratorHPMCMonoGPU< Shape >::updateCellWidth()
    {
    // call base class method
    IntegratorHPMCMono<Shape>::updateCellWidth();

    // update the cell list
    this->m_cl->setNominalWidth(this->m_nominal_width);

    #ifdef __HIP_PLATFORM_NVCC__
    // set memory hints
    cudaMemAdvise(this->m_params.data(), this->m_params.size()*sizeof(typename Shape::param_type), cudaMemAdviseSetReadMostly, 0);
    CHECK_CUDA_ERROR();
    #endif

    // sync up so we can access the parameters
    hipDeviceSynchronize();

    for (unsigned int i = 0; i < this->m_pdata->getNTypes(); ++i)
        {
        // attach nested memory regions
        this->m_params[i].set_memory_hint();
        CHECK_CUDA_ERROR();
        }

    // reinitialize poisson means array
    ArrayHandle<Scalar> h_lambda(m_lambda, access_location::host, access_mode::overwrite);

    for (unsigned int i_type = 0; i_type < this->m_pdata->getNTypes(); ++i_type)
        {
        Shape shape_i(quat<Scalar>(), this->m_params[i_type]);
        Scalar d_i(shape_i.getCircumsphereDiameter());

        for (unsigned int j_type = 0; j_type < this->m_pdata->getNTypes(); ++j_type)
            {
            Shape shape_j(quat<Scalar>(), this->m_params[j_type]);
            Scalar d_j(shape_j.getCircumsphereDiameter());

            // we use the larger of the two diameters for insertion
            Scalar range = std::max(d_i,d_j);

            for (unsigned int k_type = 0; k_type < this->m_pdata->getNTypes(); ++k_type)
                {
                // parameter for Poisson distribution
                Shape shape_k(quat<Scalar>(), this->m_params[k_type]);

                // get OBB and extend by depletant radius
                detail::OBB obb = shape_k.getOBB(vec3<Scalar>(0,0,0));
                obb.lengths.x += 0.5*range;
                obb.lengths.y += 0.5*range;
                if (this->m_sysdef->getNDimensions() == 3)
                    obb.lengths.z += 0.5*range;
                else
                    obb.lengths.z = 0.5; // unit length

                Scalar lambda = std::abs(this->m_fugacity[this->m_depletant_idx(i_type,j_type)]*
                    obb.getVolume(this->m_sysdef->getNDimensions()));
                h_lambda.data[k_type*this->m_depletant_idx.getNumElements()+
                    this->m_depletant_idx(i_type,j_type)] = lambda;
                }
            }
        }
    }


//! Export this hpmc integrator to python
/*! \param name Name of the class in the exported python module
    \tparam Shape An instantiation of IntegratorHPMCMono<Shape> will be exported
*/
template < class Shape > void export_IntegratorHPMCMonoGPU(pybind11::module& m, const std::string& name)
    {
     pybind11::class_<IntegratorHPMCMonoGPU<Shape>, IntegratorHPMCMono<Shape>, std::shared_ptr< IntegratorHPMCMonoGPU<Shape> > >(m, name.c_str())
              .def(pybind11::init< std::shared_ptr<SystemDefinition>, std::shared_ptr<CellList>, unsigned int >())
              ;
    }

} // end namespace hpmc

#endif // ENABLE_HIP<|MERGE_RESOLUTION|>--- conflicted
+++ resolved
@@ -286,11 +286,7 @@
     m_tuner_moves.reset(new Autotuner(dev_prop.warpSize, dev_prop.maxThreadsPerBlock, dev_prop.warpSize, 5, 1000000, "hpmc_moves", this->m_exec_conf));
     m_tuner_update_pdata.reset(new Autotuner(dev_prop.warpSize, dev_prop.maxThreadsPerBlock, dev_prop.warpSize, 5, 1000000, "hpmc_update_pdata", this->m_exec_conf));
     m_tuner_excell_block_size.reset(new Autotuner(dev_prop.warpSize, dev_prop.maxThreadsPerBlock, dev_prop.warpSize, 5, 1000000, "hpmc_excell_block_size", this->m_exec_conf));
-<<<<<<< HEAD
-    m_tuner_accept.reset(new Autotuner(dev_prop.warpSize, dev_prop.maxThreadsPerBlock, dev_prop.warpSize, 5, 1000000, "hpmc_accept", this->m_exec_conf));
     m_tuner_num_depletants.reset(new Autotuner(dev_prop.warpSize, dev_prop.maxThreadsPerBlock, dev_prop.warpSize, 5, 1000000, "hpmc_num_depletants", this->m_exec_conf));
-=======
->>>>>>> 4707ef74
 
     // tuning parameters for narrow phase
     std::vector<unsigned int> valid_params;
@@ -457,7 +453,6 @@
     m_lambda.swap(lambda);
     TAG_ALLOCATION(m_lambda);
 
-<<<<<<< HEAD
     m_depletant_streams.resize(this->m_depletant_idx.getNumElements());
     for (unsigned int itype = 0; itype < this->m_pdata->getNTypes(); ++itype)
         {
@@ -472,8 +467,6 @@
             }
         }
 
-=======
->>>>>>> 4707ef74
     #ifdef __HIP_PLATFORM_NVCC__
     // memory hint for overlap matrix
     if (this->m_exec_conf->allConcurrentManagedAccess())
@@ -987,7 +980,6 @@
                     this->m_exec_conf->beginMultiGPU();
                     for (unsigned int itype = 0; itype < this->m_pdata->getNTypes(); ++itype)
                         {
-<<<<<<< HEAD
                         for (unsigned int jtype = itype; jtype < this->m_pdata->getNTypes(); ++jtype)
                             {
                             if (this->m_fugacity[this->m_depletant_idx(itype,jtype)] == 0)
@@ -1052,31 +1044,6 @@
                                 CHECK_CUDA_ERROR();
                             m_tuner_depletants->end();
                             }
-=======
-                        if (this->m_fugacity[itype] == 0)
-                            continue;
-
-                        // insert depletants on-the-fly
-                        this->m_exec_conf->beginMultiGPU();
-                        m_tuner_depletants->begin();
-                        unsigned int param = m_tuner_depletants->getParam();
-                        args.block_size = param/10000;
-                        args.tpp = param%10000;
-
-                        gpu::hpmc_implicit_args_t implicit_args(itype,
-                            ngpu > 1 ? d_implicit_counters_per_device.data : d_implicit_count.data,
-                            m_implicit_counters.getPitch(),
-                            d_lambda.data,
-                            this->m_fugacity[itype] < 0,
-                            this->m_quermass,
-                            this->m_sweep_radius
-                            );
-                        gpu::hpmc_insert_depletants<Shape>(args, implicit_args, params.data());
-                        if (this->m_exec_conf->isCUDAErrorCheckingEnabled())
-                            CHECK_CUDA_ERROR();
-                        m_tuner_depletants->end();
-                        this->m_exec_conf->endMultiGPU();
->>>>>>> 4707ef74
                         }
                     this->m_exec_conf->endMultiGPU();
                     } // end ArrayHandle scope
@@ -1526,11 +1493,7 @@
     m_excell_idx.resize(m_excell_list_indexer.getNumElements());
     m_excell_size.resize(num_cells);
 
-<<<<<<< HEAD
-    #ifdef __HIP_PLATFORM_NVCC__
-=======
     #if defined(__HIP_PLATFORM_NVCC__) && 0 // excell is currently not multi-GPU optimized, let the CUDA driver figure this out
->>>>>>> 4707ef74
     if (this->m_exec_conf->allConcurrentManagedAccess())
         {
         // set memory hints
@@ -1560,25 +1523,12 @@
         {
         unsigned int ntypes = this->m_pdata->getNTypes();
 
-<<<<<<< HEAD
         // resize array
         GlobalArray<Scalar> lambda(ntypes*this->m_depletant_idx.getNumElements(), this->m_exec_conf);
         m_lambda.swap(lambda);
         TAG_ALLOCATION(m_lambda);
 
         // ntypes*ntypes counters per GPU, separated by at least a memory page
-=======
-        // resize arrays
-        GlobalArray<Scalar> lambda(ntypes*ntypes, this->m_exec_conf);
-        m_lambda.swap(lambda);
-        TAG_ALLOCATION(m_lambda);
-
-        GlobalArray<Scalar> additive_cutoff(ntypes*ntypes, this->m_exec_conf);
-        m_additive_cutoff.swap(additive_cutoff);
-        TAG_ALLOCATION(m_additive_cutoff);
-
-        // ntypes counters per GPU, separated by at least a memory page
->>>>>>> 4707ef74
         unsigned int pitch = (getpagesize() + sizeof(hpmc_implicit_counters_t)-1)/sizeof(hpmc_implicit_counters_t);
         GlobalArray<hpmc_implicit_counters_t>(std::max(pitch, this->m_implicit_count.getNumElements()),
             this->m_exec_conf->getNumActiveGPUs(), this->m_exec_conf).swap(m_implicit_counters);
@@ -1617,6 +1567,10 @@
                     }
                 }
             }
+
+        GlobalArray<Scalar> additive_cutoff(ntypes*ntypes, this->m_exec_conf);
+        m_additive_cutoff.swap(additive_cutoff);
+        TAG_ALLOCATION(m_additive_cutoff);
         }
     }
 
