add_subdirectory(extern)

# configure the version information file
configure_file (HOOMDVersion.h.in ${HOOMD_BINARY_DIR}/hoomd/include/HOOMDVersion.h)

install(FILES ${HOOMD_BINARY_DIR}/hoomd/include/HOOMDVersion.h
        DESTINATION ${PYTHON_SITE_INSTALL_DIR}/include
        )

##############################
## Source setup

set(_hoomd_sources Analyzer.cc
                   Autotuner.cc
                   BondedGroupData.cc
                   BoxResizeUpdater.cc
                   CallbackAnalyzer.cc
                   CellList.cc
                   CellListStencil.cc
                   ClockSource.cc
                   Communicator.cc
                   CommunicatorGPU.cc
                   Compute.cc
                   ComputeThermo.cc
                   ConstForceCompute.cc
                   DCDDumpWriter.cc
                   DomainDecomposition.cc
                   ExecutionConfiguration.cc
                   ForceCompute.cc
                   ForceConstraint.cc
                   GetarDumpWriter.cc
                   GetarInitializer.cc
                   GSDDumpWriter.cc
                   GSDReader.cc
                   HOOMDMath.cc
                   HOOMDVersion.cc
                   IMDInterface.cc
                   Initializers.cc
                   Integrator.cc
                   IntegratorData.cc
                   LoadBalancer.cc
                   Logger.cc
                   LogPlainTXT.cc
                   LogMatrix.cc
                   LogHDF5.cc
                   Messenger.cc
                   MemoryTraceback.cc
                   MPIConfiguration.cc
                   ParticleData.cc
                   ParticleGroup.cc
                   Profiler.cc
                   SFCPackUpdater.cc
                   SignalHandler.cc
                   SnapshotSystemData.cc
                   System.cc
                   SystemDefinition.cc
                   Updater.cc
                   Variant.cc
                   extern/BVLSSolver.cc
                   extern/gsd.c
                   extern/imd.cc
                   extern/kiss_fft.cc
                   extern/kiss_fftnd.cc
                   extern/vmdsock.cc
                   )

set(_hoomd_headers
    AABB.h
    AABBTree.h
    Analyzer.h
    Autotuner.h
    BondedGroupData.cuh
    BondedGroupData.h
    BoxDim.h
    BoxResizeUpdater.h
    CachedAllocator.h
    CallbackAnalyzer.h
    CellListGPU.cuh
    CellListGPU.h
    CellList.h
    CellListStencil.h
    ClockSource.h
    CommunicatorGPU.cuh
    CommunicatorGPU.h
    Communicator.h
    Compute.h
    ComputeThermoGPU.cuh
    ComputeThermoGPU.h
    ComputeThermo.h
    ComputeThermoTypes.h
    ConstForceCompute.h
    DCDDumpWriter.h
    DomainDecomposition.h
    ExecutionConfiguration.h
    Filesystem.h
    ForceCompute.h
    ForceConstraint.h
    GetarDumpIterators.h
    GetarDumpWriter.h
    GetarInitializer.h
    GlobalArray.h
    GPUArray.h
    GPUFlags.h
    GPUPartition.cuh
    GPUPolymorph.h
    GPUPolymorph.cuh
    GPUVector.h
    GSDDumpWriter.h
    GSDReader.h
    GSDShapeSpecWriter.h
    HalfStepHook.h
    HOOMDMath.h
    HOOMDMPI.h
    IMDInterface.h
    Index1D.h
    Initializers.h
    Integrator.cuh
    IntegratorData.h
    Integrator.h
    LoadBalancerGPU.cuh
    LoadBalancerGPU.h
    LoadBalancer.h
    Logger.h
    LogPlainTXT.h
    LogMatrix.h
    LogHDF5.h
    managed_allocator.h
    ManagedArray.h
    MemoryTraceback.h
    Messenger.h
    MPIConfiguration.h
    ParticleData.cuh
    ParticleData.h
    ParticleGroup.cuh
    ParticleGroup.h
    Profiler.h
    RandomNumbers.h
    RNGIdentifiers.h
    SFCPackUpdaterGPU.cuh
    SFCPackUpdaterGPU.h
    SFCPackUpdater.h
    SharedSignal.h
    SignalHandler.h
    SnapshotSystemData.h
    SystemDefinition.h
    System.h
    TextureTools.h
    Updater.h
    Variant.h
    VectorMath.h
    WarpTools.cuh
    )

if (ENABLE_HIP)
list(APPEND _hoomd_sources CellListGPU.cc
                           CommunicatorGPU.cc
                           ComputeThermoGPU.cc
                           LoadBalancerGPU.cc
                           SFCPackUpdaterGPU.cc
                           )
endif()

set(_hoomd_cu_sources BondedGroupData.cu
                      CellListGPU.cu
                      CommunicatorGPU.cu
                      ComputeThermoGPU.cu
                      Integrator.cu
                      LoadBalancerGPU.cu
                      ParticleData.cu
                      ParticleGroup.cu
                      SFCPackUpdaterGPU.cu)

# include libgetar sources directly into _hoomd.so
get_property(GETAR_SRCS_REL TARGET getar PROPERTY SOURCES)
foreach(getar_src ${GETAR_SRCS_REL})
  list(APPEND _hoomd_sources ${libgetar_DIR}/${getar_src})
endforeach(getar_src)

# quiet some warnings locally on files we can't modify
if(CMAKE_COMPILER_IS_GNUCXX OR "${CMAKE_CXX_COMPILER_ID}" MATCHES "Clang")
    set_source_files_properties("extern/libgetar/vogl_miniz/vogl_miniz.cpp" PROPERTIES COMPILE_FLAGS "-Wno-strict-aliasing")
endif()

if (ENABLE_HIP)
set(_cuda_sources ${_hoomd_cu_sources})
endif (ENABLE_HIP)

#########################
## Build the module
pybind11_add_module(_hoomd SHARED module.cc ${_hoomd_sources} ${_cuda_sources} ${_hoomd_headers} NO_EXTRAS)

# alias into the HOOMD namespace so that plugins and symlinked components both work
add_library(HOOMD::_hoomd ALIAS _hoomd)

# add quick hull as its own library so that it's symbols can be public
add_library (quickhull SHARED extern/quickhull/QuickHull.cpp)

# link the library to its dependencies
target_link_libraries(_hoomd PUBLIC pybind11::pybind11 quickhull Eigen3::Eigen)

# specify required include directories
target_include_directories(_hoomd PUBLIC
                                  $<BUILD_INTERFACE:${HOOMD_SOURCE_DIR}>
                                  $<INSTALL_INTERFACE:${PYTHON_SITE_INSTALL_DIR}/include>)

target_include_directories(_hoomd PUBLIC
                                  $<BUILD_INTERFACE:${HOOMD_BINARY_DIR}/hoomd/include>)

# specify required definitions
target_compile_definitions(_hoomd PUBLIC _REENTRANT EIGEN_MPL2_ONLY)

if (SINGLE_PRECISION)
    target_compile_definitions(_hoomd PUBLIC SINGLE_PRECISION)
endif(SINGLE_PRECISION)

# Libraries and compile definitions for CUDA enabled builds
if (ENABLE_HIP)
    if (HIP_PLATFORM STREQUAL "hcc")
        target_link_libraries(_hoomd PUBLIC HIP::hipfft HIP::hiprt)
    elseif(HIP_PLATFORM STREQUAL "nvcc")
        target_link_libraries(_hoomd PUBLIC CUDA::cudart CUDA::cufft)
    endif()
    target_compile_definitions(_hoomd PUBLIC ENABLE_HIP CUDA_ARCH=${_cuda_min_arch})

    if(ALWAYS_USE_MANAGED_MEMORY)
        target_compile_definitions(_hoomd PUBLIC ALWAYS_USE_MANAGED_MEMORY)
    endif()

    if (ENABLE_NVTOOLS)
        target_link_libraries(_hoomd PUBLIC CUDA::nvToolsExt)
        target_compile_definitions(_hoomd PUBLIC ENABLE_NVTOOLS)
    endif()

    if (CUSOLVER_AVAILABLE)
        target_compile_definitions(_hoomd PUBLIC CUSOLVER_AVAILABLE)
    endif()

    target_link_libraries(_hoomd PUBLIC HIP::hip)

    if (ENABLE_ROCTRACER)
        target_link_libraries(_hoomd PUBLIC HIP::roctracer)
        target_compile_definitions(_hoomd PUBLIC ENABLE_ROCTRACER)
    endif()
endif()


# Libraries and compile definitions for TBB enabled builds
if (ENABLE_TBB)
    find_package(TBB 4.3)
    target_compile_definitions(_hoomd PUBLIC ENABLE_TBB)
    target_link_libraries(_hoomd PUBLIC TBB::tbb)
endif()

# Libraries and compile definitions for MPI enabled builds
if (ENABLE_MPI)
    target_compile_definitions(_hoomd PUBLIC ENABLE_MPI)
    target_link_libraries(_hoomd PUBLIC MPI::MPI_CXX cereal)

    if (ENABLE_MPI_CUDA)
          target_compile_definitions(_hoomd PUBLIC ENABLE_MPI_CUDA)
    endif(ENABLE_MPI_CUDA)
endif()

if (ENABLE_HPMC_MIXED_PRECISION)
    target_compile_definitions(_hoomd PUBLIC ENABLE_HPMC_MIXED_PRECISION)
endif()

if (APPLE)
set_target_properties(_hoomd PROPERTIES INSTALL_RPATH "@loader_path")
else()
set_target_properties(_hoomd PROPERTIES INSTALL_RPATH "\$ORIGIN")
endif()

fix_cudart_rpath(_hoomd)

# install the library
install(TARGETS _hoomd quickhull EXPORT HOOMDTargets
        LIBRARY DESTINATION ${PYTHON_SITE_INSTALL_DIR}
        )

################ Python only modules
# copy python modules to the build directory to make it a working python package
MACRO(copy_file file)
    add_custom_command (
        OUTPUT ${file}
        DEPENDS ${file}
        POST_BUILD
        COMMAND    ${CMAKE_COMMAND}
        ARGS       -E copy ${CMAKE_CURRENT_SOURCE_DIR}/${file} ${CMAKE_CURRENT_BINARY_DIR}/${file}
        COMMENT    "Copy hoomd/${file}"
    )
ENDMACRO(copy_file)

set(files analyze.py
          benchmark.py
          cite.py
          comm.py
          compute.py
          context.py
          data.py
          device.py
          dump.py
          group.py
          __init__.py
          init.py
          integrate.py
          meta.py
          option.py
          update.py
          util.py
          variant.py
          lattice.py
          hdf5.py
    )

install(FILES ${files}
        DESTINATION ${PYTHON_SITE_INSTALL_DIR}
       )

foreach(file ${files})
    copy_file(${file})
endforeach()

add_custom_target(copy_hoomd ALL DEPENDS ${files})

# install headers in installation target
install(FILES ${_hoomd_headers}
        DESTINATION ${PYTHON_SITE_INSTALL_DIR}/include/hoomd
       )

if (BUILD_TESTING)
    add_subdirectory(test-py)
    add_subdirectory(test)
endif()

##################################################
## Build components

if (BUILD_MD)
    if (ENABLE_MPI)
        # add the distributed FFT library
        add_subdirectory(${HOOMD_SOURCE_DIR}/hoomd/extern/dfftlib)
    endif()

    if (ENABLE_HIP)
        # add the neighbor library
<<<<<<< HEAD
        set(CUB_ROOT ${HOOMD_SOURCE_DIR}/hoomd/extern/cub)
=======
        set(NEIGHBOR_HOOMD_INTERNAL TRUE)

        if (HIP_PLATFORM STREQUAL "hcc")
            set(NEIGHBOR_DISABLE_MIXED TRUE)
            target_compile_definitions(_hoomd PUBLIC NEIGHBOR_DISABLE_MIXED)
        endif()

>>>>>>> 286437fe
        add_subdirectory(${HOOMD_SOURCE_DIR}/hoomd/extern/neighbor)
    endif (ENABLE_HIP)

    add_subdirectory(md)
endif()

if (NOT SINGLE_PRECISION AND BUILD_HPMC)
    add_subdirectory(hpmc)
endif()

if (BUILD_METAL AND BUILD_MD)
    add_subdirectory(metal)
endif()

if (BUILD_DEM AND BUILD_MD)
    add_subdirectory(dem)
endif()

if (NOT ENABLE_HIP OR HIP_PLATFORM STREQUAL "nvcc")
    if (BUILD_MPCD)
        add_subdirectory(mpcd)
    endif()
endif()

if (BUILD_JIT)
    add_subdirectory(jit)
endif()

file(GLOB _directory_contents RELATIVE ${CMAKE_CURRENT_SOURCE_DIR} *)

# explicitly remove packages which are already explicitly dealt with
list(REMOVE_ITEM _directory_contents test test-py extern md hpmc metal dem mpcd jit)

foreach(entry ${_directory_contents})
    if(IS_DIRECTORY ${CMAKE_CURRENT_SOURCE_DIR}/${entry} OR IS_SYMLINK ${CMAKE_CURRENT_SOURCE_DIR}/${entry})
        if(EXISTS ${CMAKE_CURRENT_SOURCE_DIR}/${entry}/CMakeLists.txt)
            add_subdirectory(${entry})
        endif(EXISTS ${CMAKE_CURRENT_SOURCE_DIR}/${entry}/CMakeLists.txt)
    endif(IS_DIRECTORY ${CMAKE_CURRENT_SOURCE_DIR}/${entry} OR IS_SYMLINK ${CMAKE_CURRENT_SOURCE_DIR}/${entry})
endforeach()<|MERGE_RESOLUTION|>--- conflicted
+++ resolved
@@ -344,17 +344,8 @@
 
     if (ENABLE_HIP)
         # add the neighbor library
-<<<<<<< HEAD
         set(CUB_ROOT ${HOOMD_SOURCE_DIR}/hoomd/extern/cub)
-=======
-        set(NEIGHBOR_HOOMD_INTERNAL TRUE)
-
-        if (HIP_PLATFORM STREQUAL "hcc")
-            set(NEIGHBOR_DISABLE_MIXED TRUE)
-            target_compile_definitions(_hoomd PUBLIC NEIGHBOR_DISABLE_MIXED)
-        endif()
-
->>>>>>> 286437fe
+        option(NEIGHBOR_HIP ON)
         add_subdirectory(${HOOMD_SOURCE_DIR}/hoomd/extern/neighbor)
     endif (ENABLE_HIP)
 
