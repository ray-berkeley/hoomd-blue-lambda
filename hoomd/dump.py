--- conflicted
+++ resolved
@@ -561,15 +561,6 @@
     To write restart files with gsd, set `truncate=True`. This will cause :py:class:`gsd` to write a new frame 0
     to the file every period steps.
 
-<<<<<<< HEAD
-=======
-    :py:class:`gsd` writes static quantities from frame 0 only. Even if they change, it will not write them to subsequent
-    frames. Quantity categories **not** listed in *static* are dynamic. :py:class:`gsd` writes dynamic quantities to every frame.
-    The default is only to write particle properties (position, orientation) on each frame, and hold all others fixed.
-    In most simulations, attributes and topology do not vary - remove these from static if they do and you wish to
-    save that information in a trajectory for later access. Particle momentum are always changing, but the default is
-    to not include these quantities to save on file space.
-
     .. rubric:: State data
 
     :py:class:`gsd` can save internal state data for the following hoomd objects:
@@ -579,7 +570,6 @@
     Call :py:meth:`dump_state` with the object as an argument to enable saving its state. State saved in this way
     can be restored after initializing the system with :py:meth:`hoomd.init.read_gsd`.
 
->>>>>>> 8d4bf377
     Examples::
 
         dump.gsd(filename="trajectory.gsd", period=1000, group=group.all(), phase=0)
