--- conflicted
+++ resolved
@@ -140,17 +140,6 @@
     for (unsigned int i = 0; i < snapshot.size; i++)
         {
         unsigned int tag = m_tag_array[i];
-<<<<<<< HEAD
-        snapshot.pos[tag] = make_scalar3(m_x_array[i], m_y_array[i], m_z_array[i]);
-        snapshot.image[tag] = make_int3(m_ix_array[i], m_iy_array[i], m_iz_array[i]);
-        snapshot.vel[tag] = make_scalar3(m_vx_array[i], m_vy_array[i], m_vz_array[i]);
-        snapshot.accel[tag] = make_scalar3(m_ax_array[i], m_ay_array[i], m_az_array[i]);
-        snapshot.mass[tag] = m_mass_array[i];
-        snapshot.type[tag] = m_type_array[i];
-        snapshot.diameter[tag] = m_diameter_array[i];
-        snapshot.charge[tag] = m_charge_array[i];
-        snapshot.body[tag] = m_body_array[i];
-=======
         unsigned int rtag = m_rtag_array[i];
 
         // data in the restart file is arranged in index order, need to put it in tag order for the snapshot
@@ -165,7 +154,6 @@
         snapshot.diameter[i] = m_diameter_array[rtag];
         snapshot.charge[i] = m_charge_array[rtag];
         snapshot.body[i] = m_body_array[rtag];
->>>>>>> f85f2581
         }        
 
     snapshot.type_mapping = m_type_mapping;
