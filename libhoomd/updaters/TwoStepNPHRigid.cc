--- conflicted
+++ resolved
@@ -191,11 +191,7 @@
     f_eta_b[0] = v.variable[2];
     
     m_thermo_all->compute(0);
-<<<<<<< HEAD
-    Scalar temperature = 1.0; 
-=======
     Scalar temperature = 1.0;
->>>>>>> 9dddd6fa
 
     Scalar p_target = m_pressure->getValue(0);
     m_curr_P = m_thermo_all->getPressure();
