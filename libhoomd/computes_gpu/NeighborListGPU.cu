--- conflicted
+++ resolved
@@ -425,70 +425,6 @@
     {
     *d_req_size_nlist += d_head_list[N-1];
     }
-<<<<<<< HEAD
-
-/*!
- * \param d_head_list The head list of indexes to compute for reading the neighbor list
- * \param d_req_size_nlist The required size of the neighbor list flat array
- * \param allocator A temporary caching allocator for device memory
- * \param d_Nmax The number of neighbors to size per particle type
- * \param d_pos Particle positions and types
- * \param N the number of particles on this rank
- * \param ntypes the number of types in the system
- * \param block_size Number of threads per block for gpu_nlist_init_head_list_kernel()
- *
- * \return cudaSuccess on completion
- *
- * \b Implementation
- * This driver wraps multiple kernel calls to build the head list. First, the head list is filled with the
- * number of neighbors per particle. Then, an exclusive prefix sum is performed in place on this list using the
- * CUB libraries. Finally, a single thread is used to perform compute the total size of the neighbor list while still
- * on device.
- */
-cudaError_t gpu_nlist_build_head_list(unsigned int *d_head_list,
-                                      unsigned int *d_req_size_nlist,
-                                      cub::CachingDeviceAllocator* allocator,
-                                      const unsigned int *d_Nmax,
-                                      const Scalar4 *d_pos,
-                                      const unsigned int N,
-                                      const unsigned int ntypes,
-                                      const unsigned int block_size)
-    {   
-    static unsigned int max_block_size = UINT_MAX;
-    if (max_block_size == UINT_MAX)
-        {
-       cudaFuncAttributes attr;
-       cudaFuncGetAttributes(&attr, (const void *)gpu_nlist_init_head_list_kernel);
-       max_block_size = attr.maxThreadsPerBlock;
-        }
-
-    unsigned int run_block_size = min(block_size, max_block_size);
-    unsigned int shared_bytes = ntypes*sizeof(unsigned int);
-    
-    // initialize each particle with its number of neighbors
-    gpu_nlist_init_head_list_kernel<<<N/run_block_size + 1, run_block_size, shared_bytes>>>(d_head_list,
-                                                                                            d_req_size_nlist,
-                                                                                            d_Nmax,
-                                                                                            d_pos,
-                                                                                            N,
-                                                                                            ntypes);
-    
-    // perform an exclusive sum, first allocate the temporary storage
-    size_t tmp_storage_bytes = 0;
-    void *d_tmp_storage = NULL;
-    cub::DeviceScan::ExclusiveSum(d_tmp_storage, tmp_storage_bytes, d_head_list, d_head_list, N);
-    allocator->DeviceAllocate(&d_tmp_storage, tmp_storage_bytes);
-
-    // perform the exclusive sum    
-    // check: does this work with same input and output vector?
-    cub::DeviceScan::ExclusiveSum(d_tmp_storage, tmp_storage_bytes, d_head_list, d_head_list, N);
-    
-    // free the temporary storage
-    allocator->DeviceFree(d_tmp_storage);
-    
-    // compute the total number on the GPU from the last element (it would be nice if the cub code could do this)
-    gpu_nlist_get_nlist_size_kernel<<<1,1>>>(d_req_size_nlist, d_head_list, N);
-=======
 
 /*!
  * \param d_head_list The head list of indexes to compute for reading the neighbor list
@@ -553,30 +489,6 @@
         // compute the total number on the GPU from the last element (it would be nice if the cub code could do this)
         gpu_nlist_get_nlist_size_kernel<<<1,1>>>(d_req_size_nlist, d_head_list, N);
         }
->>>>>>> 0c5f05f5
     
     return cudaSuccess;
-    }
-
-/*!
- * \return Pointer to an allocator
- *
- * The cub headers throw lots of errors when included into a file not compiled with nvcc, so
- * we need a wrapper in this file. We need to use an allocator
- * at class scope because we get illegal memory access problems with it global scope when multiple
- * neighborlists are instantiated.
- */   
-cub::CachingDeviceAllocator* init_cub_allocator()
-    {
-    return new cub::CachingDeviceAllocator(false);
-    }
-    
-/*!
- * \param allocator pointer to a device cache to destroy
- * \note This is called from the NeighborListGPU destructor, so there are no memory leaks from the allocator.
- */
-void del_cub_allocator(cub::CachingDeviceAllocator *allocator)
-    {
-    if (allocator != NULL)
-        delete allocator;
-    }    +    }