--- conflicted
+++ resolved
@@ -292,28 +292,14 @@
         //Scalar dihedral_eng = p*K*Scalar(1.0/4.0);
         Scalar dihedral_eng = p*K*Scalar(1.0/8.0); // the 1/8th term is (1/2)K * 1/4
         // compute 1/4 of the virial, 1/4 for each atom in the dihedral
-<<<<<<< HEAD
-        // symmetrized version of virial tensor
+        // upper triangular version of virial tensor
         Scalar dihedral_virial[6];
         dihedral_virial[0] = Scalar(1./4.)*(dab.x*ffax + dcb.x*ffcx + (ddc.x+dcb.x)*ffdx);
-        dihedral_virial[1] = Scalar(1./8.)*(dab.x*ffay + dcb.x*ffcy + (ddc.x+dcb.x)*ffdy
-                                     +dab.y*ffax + dcb.y*ffcx + (ddc.y+dcb.y)*ffdx);
-        dihedral_virial[2] = Scalar(1./8.)*(dab.x*ffaz + dcb.x*ffcz + (ddc.x+dcb.x)*ffdz
-                                     +dab.z*ffax + dcb.z*ffcx + (ddc.z+dcb.z)*ffdx);
+        dihedral_virial[1] = Scalar(1./4.)*(dab.y*ffax + dcb.y*ffcx + (ddc.y+dcb.y)*ffdx);
+        dihedral_virial[2] = Scalar(1./4.)*(dab.z*ffax + dcb.z*ffcx + (ddc.z+dcb.z)*ffdx);
         dihedral_virial[3] = Scalar(1./4.)*(dab.y*ffay + dcb.y*ffcy + (ddc.y+dcb.y)*ffdy);
-        dihedral_virial[4] = Scalar(1./8.)*(dab.y*ffaz + dcb.y*ffcz + (ddc.y+dcb.y)*ffdz
-                                     +dab.z*ffay + dcb.z*ffcy + (ddc.z+dcb.z)*ffdy);
+        dihedral_virial[4] = Scalar(1./4.)*(dab.z*ffay + dcb.z*ffcy + (ddc.z+dcb.z)*ffdy);
         dihedral_virial[5] = Scalar(1./4.)*(dab.z*ffaz + dcb.z*ffcz + (ddc.z+dcb.z)*ffdz);
-=======
-        // upper triangular version of virial tensor
-        float dihedral_virial[6];
-        dihedral_virial[0] = float(1./4.)*(dab.x*ffax + dcb.x*ffcx + (ddc.x+dcb.x)*ffdx);
-        dihedral_virial[1] = float(1./4.)*(dab.y*ffax + dcb.y*ffcx + (ddc.y+dcb.y)*ffdx);
-        dihedral_virial[2] = float(1./4.)*(dab.z*ffax + dcb.z*ffcx + (ddc.z+dcb.z)*ffdx);
-        dihedral_virial[3] = float(1./4.)*(dab.y*ffay + dcb.y*ffcy + (ddc.y+dcb.y)*ffdy);
-        dihedral_virial[4] = float(1./4.)*(dab.z*ffay + dcb.z*ffcy + (ddc.z+dcb.z)*ffdy);
-        dihedral_virial[5] = float(1./4.)*(dab.z*ffaz + dcb.z*ffcz + (ddc.z+dcb.z)*ffdz);
->>>>>>> 0692a130
 
         if (cur_dihedral_abcd == 0)
             {
