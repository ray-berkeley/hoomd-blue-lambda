# Highly Optimized Object-Oriented Molecular Dynamics (HOOMD) Open
# Source Software License
# Copyright (c) 2008 Ames Laboratory Iowa State University
# All rights reserved.

# Redistribution and use of HOOMD, in source and binary forms, with or
# without modification, are permitted, provided that the following
# conditions are met:

# * Redistributions of source code must retain the above copyright notice,
# this list of conditions and the following disclaimer.

# * Redistributions in binary form must reproduce the above copyright
# notice, this list of conditions and the following disclaimer in the
# documentation and/or other materials provided with the distribution.

# * Neither the name of the copyright holder nor the names HOOMD's
# contributors may be used to endorse or promote products derived from this
# software without specific prior written permission.

# Disclaimer

# THIS SOFTWARE IS PROVIDED BY THE COPYRIGHT HOLDER AND
# CONTRIBUTORS ``AS IS''  AND ANY EXPRESS OR IMPLIED WARRANTIES,
# INCLUDING, BUT NOT LIMITED TO, THE IMPLIED WARRANTIES OF MERCHANTABILITY
# AND FITNESS FOR A PARTICULAR PURPOSE ARE DISCLAIMED. 

# IN NO EVENT SHALL THE COPYRIGHT HOLDER OR CONTRIBUTORS  BE LIABLE
# FOR ANY DIRECT, INDIRECT, INCIDENTAL, SPECIAL, EXEMPLARY, OR
# CONSEQUENTIAL DAMAGES (INCLUDING, BUT NOT LIMITED TO, PROCUREMENT OF
# SUBSTITUTE GOODS OR SERVICES; LOSS OF USE, DATA, OR PROFITS; OR BUSINESS
# INTERRUPTION) HOWEVER CAUSED AND ON ANY THEORY OF LIABILITY, WHETHER IN
# CONTRACT, STRICT LIABILITY, OR TORT (INCLUDING NEGLIGENCE OR OTHERWISE)
# ARISING IN ANY WAY OUT OF THE USE OF THIS SOFTWARE, EVEN IF ADVISED OF
# THE POSSIBILITY OF SUCH DAMAGE.

# $Id$
# $URL$

import hoomd;
import sys;
import util;

## \package hoomd_script
# \brief Base module for the user-level scripting API
# 
# hoomd_script provides a very high level user interface for executing 
# simulations using HOOMD. This python module is designed to be imported
# into python with "from hoomd_script import *"

## \internal
# \brief Internal python variable 
__all__ = ["analyze", "bond", "dump", "force", "globals", "group", "init", 
			"integrate", "pair", "update", "wall", "run", "hoomd"];

## \brief Runs the simulation for a given number of time steps
#
# \param tsteps Number of timesteps to advance the simulation by
# \param profile Set to true to enable detailed profiling
# 
# \b Examples:
# \code
# run(1000)
# run(10e6)
# run(10000, profile=True)
# \endcode
#
# Execute the run() command to advance the simulation forward in time. 
# During the run, all previously specified \ref analyze "analyzers", 
# \ref dump "dumps", \ref update "updaters" and the \ref integrate "integrators"
# are executed every so many time steps as specified by their individual periods.
# 
# After run() completes, you may change parameters of the simulation (i.e. temperature)
# and continue the simulation by executing run() again. Time steps are added
# cumulatively, so calling run(1000) and then run(2000) would run the simulation
# up to time step 3000.
#
# run() cannot be executed before the system is \ref init "initialized". In most 
# cases, it also doesn't make sense to execute run() until after pair forces, bond forces,
# and an \ref integrate "integrator" have been created.
#
# When \a profile is \em True, a detailed breakdown of how much time was spent in each
# portion of the calculation is printed at the end of the run. Collecting this timing information
# can slow the simulation on the GPU by ~5 percent, so only enable profiling for testing
# and troubleshooting purposes.
def run(tsteps, profile=False):
	util.print_status_line();
	# check if initialization has occured
	if (globals.system == None):
		print >> sys.stderr, "\n***Error! Cannot run before initialization\n";
		raise RuntimeError('Error running');
		
	if (globals.integrator == None):
		print "***Warning! Starting a run without an integrator set";
	else:
		globals.integrator.update_forces();
	
	for logger in globals.loggers:
		logger.update_quantities();
	globals.system.enableProfiler(profile);
	
	print "** starting run **"
	globals.system.run(int(tsteps));
	print "** run complete **"

<<<<<<< HEAD
## Defines a group of particles
#
# group should not be created dirctly in hoomd_script code. The following methods can be used to create particle groups.
# - group_all()
# - group_type()
# - group_tags()
#
# The above methods assign a descriptive name based on the criteria chosen. That name can be easily changed if desired:
# \code
# groupA = group_type('A')
# groupA.name = "my new group name"
# \endcode
#
# Once a group has been created, it can be combined with others to form more complicated groups. To create a new group
# that contains the intersection of all the particles present in two different groups, use the & operator. Similarly, 
# the | operator creates a new group that is the a union of all particles in two different groups.
#
# \b Examles:
# \code
# # create a group containing all particles in group A and those with 
# # tags 100-199
# groupA = group_type('A')
# group100_199 = group_tags(100, 199);
# group_combined = groupA | group100_199;
#
# # create a group containing all particles in group A that also have 
# # tags 100-199
# groupA = group_type('A')
# group100_199 = group_tags(100, 199);
# group_combined = groupA & group100_199;
# \endcode
class group:
	## \internal
	# \brief Creates a group
	# 
	# \param name Name of the group
	# \param cpp_group an instance of hoomd.ParticleData that defines the group
	def __init__(self, name, cpp_group):
		# initialize the group
		self.name = name;
		self.cpp_group = cpp_group;
	
	## \internal
	# \brief Creates a new group as the intersection of two given groups
	# 
	# \param a group to perform the interesection with
	def __and__(self, a):
		new_name = '(' + self.name + ' & ' + a.name + ')';
		new_cpp_group = hoomd.ParticleGroup.groupIntersection(self.cpp_group, a.cpp_group);
		return group(new_name, new_cpp_group);
	
	## \internal
	# \brief Creates a new group as the union of two given groups
	# 
	# \param a group to perform the interesection with
	def __or__(self, a):
		new_name = '(' + self.name + ' | ' + a.name + ')';
		new_cpp_group = hoomd.ParticleGroup.groupUnion(self.cpp_group, a.cpp_group);
		return group(new_name, new_cpp_group);
		
## Groups particles by type
#
# \param type Name of the particle type to add to the group
# 
# Creates a particle group from particles that match the given type. The group can then be used by other hoomd_script commands
# (such as analyze.msd) to specify which particles should be operated on.
#
# Particle groups can be combined in various ways to build up more complicated matches. See group for information and examples.
# 
# \b Examples:
# \code
# groupA = group_type('A')
# groupB = group_type('B')
# \endcode
def group_type(type):
	util.print_status_line();
	
	# check if initialization has occured
	if globals.system == None:
		print >> sys.stderr, "\n***Error! Cannot create a group before initialization\n";
		raise RuntimeError('Error creating group');

	# create the group
	type_id = globals.system_definition.getParticleData().getTypeByName(type);
	name = 'type ' + type;
	cpp_group = hoomd.ParticleGroup(globals.system_definition.getParticleData(), hoomd.ParticleGroup.criteriaOption.type, type_id, type_id);

	# notify the user of the created group
	print 'Group "' + name + '" created containing ' + str(cpp_group.getNumMembers()) + ' particles';

	# return it in the wrapper class
	return group(name, cpp_group);
	
## Groups particles by tag
#
# \param tag_min First tag in the range to include (inclusive)
# \param tag_max Last tag in the range to include (inclusive)
# 
# The second argument (tag_max) is optional. If it is not specified, then a single particle with tag=tag_min will be added to the group. 
#
# Creates a particle group from particles that match the given tag range. The group can then be used by other hoomd_script commands
# (such as analyze.msd) to specify which particles should be operated on.
#
# Particle groups can be combined in various ways to build up more complicated matches. See group for information and examples.
# 
# \b Examples:
# \code
# half1 = group_tags(0, 999)
# half2 = group_tags(1000, 1999)
# \endcode
def group_tags(tag_min, tag_max=None):
	util.print_status_line();
	
	# check if initialization has occured
	if globals.system == None:
		print >> sys.stderr, "\n***Error! Cannot create a group before initialization\n";
		raise RuntimeError('Error creating group');
	
	# handle the optional argument	
	if tag_max != None:
		name = 'tags ' + str(tag_min) + '-' + str(tag_max);
	else:
		# if the option is not specified, tag_max is set equal to tag_min to include only that particle in the range
		# and the name is chosen accordingly
		tag_max = tag_min;
		name = 'tag ' + str(tag_min);

	# create the group
	cpp_group = hoomd.ParticleGroup(globals.system_definition.getParticleData(), hoomd.ParticleGroup.criteriaOption.tag, tag_min, tag_max);

	# notify the user of the created group
	print 'Group "' + name + '" created containing ' + str(cpp_group.getNumMembers()) + ' particles';

	# return it in the wrapper class
	return group(name, cpp_group);

## Groups all particles
#
# Creates a particle group from all particles in the simulation. The group can then be used by other hoomd_script commands
# (such as analyze.msd) to specify which particles should be operated on.
#
# Particle groups can be combined in various ways to build up more complicated matches. See group for information and examples.
# 
# \b Examples:
# \code
# all = group_all()
# \endcode
def group_all():
	util.print_status_line();

	# check if initialization has occured
	if globals.system == None:
		print >> sys.stderr, "\n***Error! Cannot create a group before initialization\n";
		raise RuntimeError('Error creating group');

	# choose the tag range
	tag_min = 0;
	tag_max = globals.system_definition.getParticleData().getN()-1;

	# create the group
	name = 'all';
	cpp_group = hoomd.ParticleGroup(globals.system_definition.getParticleData(), hoomd.ParticleGroup.criteriaOption.tag, tag_min, tag_max);

	# notify the user of the created group
	print 'Group "' + name + '" created containing ' + str(cpp_group.getNumMembers()) + ' particles';

	# return it in the wrapper class
	return group(name, cpp_group);
=======
>>>>>>> 4fd4fe82
<|MERGE_RESOLUTION|>--- conflicted
+++ resolved
@@ -101,176 +101,4 @@
 	
 	print "** starting run **"
 	globals.system.run(int(tsteps));
-	print "** run complete **"
-
-<<<<<<< HEAD
-## Defines a group of particles
-#
-# group should not be created dirctly in hoomd_script code. The following methods can be used to create particle groups.
-# - group_all()
-# - group_type()
-# - group_tags()
-#
-# The above methods assign a descriptive name based on the criteria chosen. That name can be easily changed if desired:
-# \code
-# groupA = group_type('A')
-# groupA.name = "my new group name"
-# \endcode
-#
-# Once a group has been created, it can be combined with others to form more complicated groups. To create a new group
-# that contains the intersection of all the particles present in two different groups, use the & operator. Similarly, 
-# the | operator creates a new group that is the a union of all particles in two different groups.
-#
-# \b Examles:
-# \code
-# # create a group containing all particles in group A and those with 
-# # tags 100-199
-# groupA = group_type('A')
-# group100_199 = group_tags(100, 199);
-# group_combined = groupA | group100_199;
-#
-# # create a group containing all particles in group A that also have 
-# # tags 100-199
-# groupA = group_type('A')
-# group100_199 = group_tags(100, 199);
-# group_combined = groupA & group100_199;
-# \endcode
-class group:
-	## \internal
-	# \brief Creates a group
-	# 
-	# \param name Name of the group
-	# \param cpp_group an instance of hoomd.ParticleData that defines the group
-	def __init__(self, name, cpp_group):
-		# initialize the group
-		self.name = name;
-		self.cpp_group = cpp_group;
-	
-	## \internal
-	# \brief Creates a new group as the intersection of two given groups
-	# 
-	# \param a group to perform the interesection with
-	def __and__(self, a):
-		new_name = '(' + self.name + ' & ' + a.name + ')';
-		new_cpp_group = hoomd.ParticleGroup.groupIntersection(self.cpp_group, a.cpp_group);
-		return group(new_name, new_cpp_group);
-	
-	## \internal
-	# \brief Creates a new group as the union of two given groups
-	# 
-	# \param a group to perform the interesection with
-	def __or__(self, a):
-		new_name = '(' + self.name + ' | ' + a.name + ')';
-		new_cpp_group = hoomd.ParticleGroup.groupUnion(self.cpp_group, a.cpp_group);
-		return group(new_name, new_cpp_group);
-		
-## Groups particles by type
-#
-# \param type Name of the particle type to add to the group
-# 
-# Creates a particle group from particles that match the given type. The group can then be used by other hoomd_script commands
-# (such as analyze.msd) to specify which particles should be operated on.
-#
-# Particle groups can be combined in various ways to build up more complicated matches. See group for information and examples.
-# 
-# \b Examples:
-# \code
-# groupA = group_type('A')
-# groupB = group_type('B')
-# \endcode
-def group_type(type):
-	util.print_status_line();
-	
-	# check if initialization has occured
-	if globals.system == None:
-		print >> sys.stderr, "\n***Error! Cannot create a group before initialization\n";
-		raise RuntimeError('Error creating group');
-
-	# create the group
-	type_id = globals.system_definition.getParticleData().getTypeByName(type);
-	name = 'type ' + type;
-	cpp_group = hoomd.ParticleGroup(globals.system_definition.getParticleData(), hoomd.ParticleGroup.criteriaOption.type, type_id, type_id);
-
-	# notify the user of the created group
-	print 'Group "' + name + '" created containing ' + str(cpp_group.getNumMembers()) + ' particles';
-
-	# return it in the wrapper class
-	return group(name, cpp_group);
-	
-## Groups particles by tag
-#
-# \param tag_min First tag in the range to include (inclusive)
-# \param tag_max Last tag in the range to include (inclusive)
-# 
-# The second argument (tag_max) is optional. If it is not specified, then a single particle with tag=tag_min will be added to the group. 
-#
-# Creates a particle group from particles that match the given tag range. The group can then be used by other hoomd_script commands
-# (such as analyze.msd) to specify which particles should be operated on.
-#
-# Particle groups can be combined in various ways to build up more complicated matches. See group for information and examples.
-# 
-# \b Examples:
-# \code
-# half1 = group_tags(0, 999)
-# half2 = group_tags(1000, 1999)
-# \endcode
-def group_tags(tag_min, tag_max=None):
-	util.print_status_line();
-	
-	# check if initialization has occured
-	if globals.system == None:
-		print >> sys.stderr, "\n***Error! Cannot create a group before initialization\n";
-		raise RuntimeError('Error creating group');
-	
-	# handle the optional argument	
-	if tag_max != None:
-		name = 'tags ' + str(tag_min) + '-' + str(tag_max);
-	else:
-		# if the option is not specified, tag_max is set equal to tag_min to include only that particle in the range
-		# and the name is chosen accordingly
-		tag_max = tag_min;
-		name = 'tag ' + str(tag_min);
-
-	# create the group
-	cpp_group = hoomd.ParticleGroup(globals.system_definition.getParticleData(), hoomd.ParticleGroup.criteriaOption.tag, tag_min, tag_max);
-
-	# notify the user of the created group
-	print 'Group "' + name + '" created containing ' + str(cpp_group.getNumMembers()) + ' particles';
-
-	# return it in the wrapper class
-	return group(name, cpp_group);
-
-## Groups all particles
-#
-# Creates a particle group from all particles in the simulation. The group can then be used by other hoomd_script commands
-# (such as analyze.msd) to specify which particles should be operated on.
-#
-# Particle groups can be combined in various ways to build up more complicated matches. See group for information and examples.
-# 
-# \b Examples:
-# \code
-# all = group_all()
-# \endcode
-def group_all():
-	util.print_status_line();
-
-	# check if initialization has occured
-	if globals.system == None:
-		print >> sys.stderr, "\n***Error! Cannot create a group before initialization\n";
-		raise RuntimeError('Error creating group');
-
-	# choose the tag range
-	tag_min = 0;
-	tag_max = globals.system_definition.getParticleData().getN()-1;
-
-	# create the group
-	name = 'all';
-	cpp_group = hoomd.ParticleGroup(globals.system_definition.getParticleData(), hoomd.ParticleGroup.criteriaOption.tag, tag_min, tag_max);
-
-	# notify the user of the created group
-	print 'Group "' + name + '" created containing ' + str(cpp_group.getNumMembers()) + ' particles';
-
-	# return it in the wrapper class
-	return group(name, cpp_group);
-=======
->>>>>>> 4fd4fe82
+	print "** run complete **"