/*
Highly Optimized Object-Oriented Molecular Dynamics (HOOMD) Open
Source Software License
Copyright (c) 2008 Ames Laboratory Iowa State University
All rights reserved.

Redistribution and use of HOOMD, in source and binary forms, with or
without modification, are permitted, provided that the following
conditions are met:

* Redistributions of source code must retain the above copyright notice,
this list of conditions and the following disclaimer.

* Redistributions in binary form must reproduce the above copyright
notice, this list of conditions and the following disclaimer in the
documentation and/or other materials provided with the distribution.

* Neither the name of the copyright holder nor the names HOOMD's
contributors may be used to endorse or promote products derived from this
software without specific prior written permission.

Disclaimer

THIS SOFTWARE IS PROVIDED BY THE COPYRIGHT HOLDER AND
CONTRIBUTORS ``AS IS''  AND ANY EXPRESS OR IMPLIED WARRANTIES,
INCLUDING, BUT NOT LIMITED TO, THE IMPLIED WARRANTIES OF MERCHANTABILITY
AND FITNESS FOR A PARTICULAR PURPOSE ARE DISCLAIMED. 

IN NO EVENT SHALL THE COPYRIGHT HOLDER OR CONTRIBUTORS  BE LIABLE
FOR ANY DIRECT, INDIRECT, INCIDENTAL, SPECIAL, EXEMPLARY, OR
CONSEQUENTIAL DAMAGES (INCLUDING, BUT NOT LIMITED TO, PROCUREMENT OF
SUBSTITUTE GOODS OR SERVICES; LOSS OF USE, DATA, OR PROFITS; OR BUSINESS
INTERRUPTION) HOWEVER CAUSED AND ON ANY THEORY OF LIABILITY, WHETHER IN
CONTRACT, STRICT LIABILITY, OR TORT (INCLUDING NEGLIGENCE OR OTHERWISE)
ARISING IN ANY WAY OUT OF THE USE OF THIS SOFTWARE, EVEN IF ADVISED OF
THE POSSIBILITY OF SUCH DAMAGE.
*/



/*! \file NPTUpdater.h
	\brief Declares the NPTUpdater class
*/

#include "Updater.h"
#include "Integrator.h"
#include "Variant.h"
#include <vector>
#include <boost/shared_ptr.hpp>

#ifndef __NPTUPDATER_H__
#define __NPTUPDATER_H__

//! NPT Integration via the Nose-Hoover thermostat and Anderson barostat
/*! This updater performes constant N, constant pressure, constant temperature (NVT) dynamics. Particle positions and velocities are 
	updated according to the Nose-Hoover/Anderson algorithm. The forces that drive this motion are defined external to this class
	in ForceCompute. Any number of ForceComputes can be given, the resulting forces will be summed to produce a net force on 
	each particle.
	
	\ingroup updaters
*/
class NPTUpdater : public Integrator
	{
	public:
		//! Constructor
<<<<<<< HEAD
	        NPTUpdater(boost::shared_ptr<SystemDefinition> sysdef, Scalar deltaT, Scalar tau, Scalar tauP, Scalar T, Scalar P);
=======
	        NPTUpdater(boost::shared_ptr<ParticleData> pdata, Scalar deltaT, Scalar tau, Scalar tauP, boost::shared_ptr<Variant> T, boost::shared_ptr<Variant> P);
>>>>>>> b30c02d3
		
		//! Take one timestep forward
		virtual void update(unsigned int timestep);
		
		//! Update the temperature
		/*! \param T New temperature to set
		*/
		virtual void setT(boost::shared_ptr<Variant> T) { m_T = T; }
				
		//! Update the tau value
		/*! \param tau New time constant to set
		*/		
		virtual void setTau(Scalar tau) { m_tau = tau; }

		//! Update the pressure
		/*! \param P New pressure to set
		*/
		virtual void setP(boost::shared_ptr<Variant> P) { m_P = P; }

		//! Update the nuP value
		/*! \param tauP New pressure constant to set
		*/		
		virtual void setTauP(Scalar tauP) { m_tauP = tauP; }
		
		//! Calculates the requested log value and returns it
		virtual Scalar getLogValue(const std::string& quantity, unsigned int timestep);

		//! Computes current pressure
		virtual Scalar computePressure(unsigned int timestep);
		
		//! Computes current temperature
		virtual Scalar computeTemperature(unsigned int timestep);

	protected:
		Scalar m_tau;					//!< tau value for Nose-Hoover
		Scalar m_tauP;					//!< tauP value for the barostat
		boost::shared_ptr<Variant> m_T;	//!< Temperature set point
		boost::shared_ptr<Variant> m_P;	//!< Pressure set point
		Scalar m_Xi;					//!< Friction coeff
		Scalar m_Eta;					//!< barostat friction
		bool m_accel_set;				//!< Flag to tell if we have set the accelleration yet
		Scalar m_curr_P;				//!< Current (instanteneous) pressure
		Scalar m_curr_T;				//!< Current (instanteneous)temperature
		Scalar m_V;						//!< Current volume
		Scalar m_Lx;					//!< Box length in x direction
		Scalar m_Ly;					//!< Box length in y direction
		Scalar m_Lz;					//!< Box length in z direction
		
	};
	
//! Exports the NPTUpdater class to python
void export_NPTUpdater();

#endif<|MERGE_RESOLUTION|>--- conflicted
+++ resolved
@@ -63,11 +63,7 @@
 	{
 	public:
 		//! Constructor
-<<<<<<< HEAD
-	        NPTUpdater(boost::shared_ptr<SystemDefinition> sysdef, Scalar deltaT, Scalar tau, Scalar tauP, Scalar T, Scalar P);
-=======
-	        NPTUpdater(boost::shared_ptr<ParticleData> pdata, Scalar deltaT, Scalar tau, Scalar tauP, boost::shared_ptr<Variant> T, boost::shared_ptr<Variant> P);
->>>>>>> b30c02d3
+        NPTUpdater(boost::shared_ptr<SystemDefinition> sysdef, Scalar deltaT, Scalar tau, Scalar tauP, boost::shared_ptr<Variant> T, boost::shared_ptr<Variant> P);
 		
 		//! Take one timestep forward
 		virtual void update(unsigned int timestep);
