/*
Highly Optimized Object-Oriented Molecular Dynamics (HOOMD) Open
Source Software License
Copyright (c) 2008 Ames Laboratory Iowa State University
All rights reserved.

Redistribution and use of HOOMD, in source and binary forms, with or
without modification, are permitted, provided that the following
conditions are met:

* Redistributions of source code must retain the above copyright notice,
this list of conditions and the following disclaimer.

* Redistributions in binary form must reproduce the above copyright
notice, this list of conditions and the following disclaimer in the
documentation and/or other materials provided with the distribution.

* Neither the name of the copyright holder nor the names HOOMD's
contributors may be used to endorse or promote products derived from this
software without specific prior written permission.

Disclaimer

THIS SOFTWARE IS PROVIDED BY THE COPYRIGHT HOLDER AND
CONTRIBUTORS ``AS IS''  AND ANY EXPRESS OR IMPLIED WARRANTIES,
INCLUDING, BUT NOT LIMITED TO, THE IMPLIED WARRANTIES OF MERCHANTABILITY
AND FITNESS FOR A PARTICULAR PURPOSE ARE DISCLAIMED. 

IN NO EVENT SHALL THE COPYRIGHT HOLDER OR CONTRIBUTORS  BE LIABLE
FOR ANY DIRECT, INDIRECT, INCIDENTAL, SPECIAL, EXEMPLARY, OR
CONSEQUENTIAL DAMAGES (INCLUDING, BUT NOT LIMITED TO, PROCUREMENT OF
SUBSTITUTE GOODS OR SERVICES; LOSS OF USE, DATA, OR PROFITS; OR BUSINESS
INTERRUPTION) HOWEVER CAUSED AND ON ANY THEORY OF LIABILITY, WHETHER IN
CONTRACT, STRICT LIABILITY, OR TORT (INCLUDING NEGLIGENCE OR OTHERWISE)
ARISING IN ANY WAY OUT OF THE USE OF THIS SOFTWARE, EVEN IF ADVISED OF
THE POSSIBILITY OF SUCH DAMAGE.
*/

// $Id$
// $URL$

/*! \file Logger.h
	\brief Declares the Logger class
*/

#include <string>
#include <vector>
#include <map>
#include <fstream>

#include <boost/shared_ptr.hpp>

#include "ClockSource.h"
#include "Analyzer.h"
#include "Compute.h"
#include "Updater.h"

#ifndef __LOGGER_H__
#define __LOGGER_H__

//! Logs registered quantities to a delimited file
/*! \note design notes: Computes and Updaters have getProvidedLogQuantities and getLogValue. The first lists
	all quantities that the compute/updater provides (a list of strings). And getLogValue takes a string
	as an argument and returns a scalar.

	Logger will open and overwrite its log file on construction. Any number of computes and updaters
	can be registered with the Logger. It will track which quantities are provided. If any particular
	quantity is registered twice, a warning is printed and the most recent registered source will take
	effect. setLoggedQuantities will specify a list of quantities to log. When it is called, a header
	is written to the file. Every call to analyze() will result in the computes for the logged quantities
	being called and getLogValue called for each value to produce a line in the file. If a logged quantity
	is not registered, a 0 is printed to the file and a warning to stdout.

	The removeAll method can be used to clear all registered computes and updaters. hoomd_script will 
	removeAll() and re-register all active computes and updaters before every run()
	
	\ingroup analyzers
*/
class Logger : public Analyzer
	{
	public:
		//! Constructs a logger and opens the file
<<<<<<< HEAD
		Logger(boost::shared_ptr<SystemDefinition> sysdef, const std::string& fname, const std::string& header_prefix="");
=======
		Logger(boost::shared_ptr<ParticleData> pdata, const std::string& fname, const std::string& header_prefix="", bool overwrite=false);
>>>>>>> 4fd4fe82
		
		//! Registers a compute
		void registerCompute(boost::shared_ptr<Compute> compute);
		
		//! Registers an updater
		void registerUpdater(boost::shared_ptr<Updater> updater);
		
		//! Clears all registered computes and updaters
		void removeAll();
		
		//! Selects which quantities to log
		void setLoggedQuantities(const std::vector< std::string >& quantities);
		
		//! Sets the delimiter to use between fields
		void setDelimiter(const std::string& delimiter);
		
		//! Write out the data for the current timestep
		void analyze(unsigned int timestep);
		
	private:
		//! The delimiter to put between columns in the file
		std::string m_delimiter;
		//! The prefix written at the beginning of the header line
		std::string m_header_prefix;
		//! Flag indicating this file is being appended to
		bool m_appending;
		//! The file we write out to
		std::ofstream m_file;
		//! A map of computes indexed by logged quantity that they provide
		std::map< std::string, boost::shared_ptr<Compute> > m_compute_quantities;
		//! A map of updaters indexed by logged quantity that they provide
		std::map< std::string, boost::shared_ptr<Updater> > m_updater_quantities;
		//! List of quantities to log
		std::vector< std::string > m_logged_quantities;
		//! Clock for the time log quantity
		ClockSource m_clk;
		
		//! Helper function to get a value for a given quantity
		Scalar getValue(const std::string &quantity, int timestep);
	};
	
//! exports the Logger class to python
void export_Logger();

#endif<|MERGE_RESOLUTION|>--- conflicted
+++ resolved
@@ -80,11 +80,7 @@
 	{
 	public:
 		//! Constructs a logger and opens the file
-<<<<<<< HEAD
-		Logger(boost::shared_ptr<SystemDefinition> sysdef, const std::string& fname, const std::string& header_prefix="");
-=======
-		Logger(boost::shared_ptr<ParticleData> pdata, const std::string& fname, const std::string& header_prefix="", bool overwrite=false);
->>>>>>> 4fd4fe82
+		Logger(boost::shared_ptr<SystemDefinition> sysdef, const std::string& fname, const std::string& header_prefix="", bool overwrite=false);
 		
 		//! Registers a compute
 		void registerCompute(boost::shared_ptr<Compute> compute);
